--- conflicted
+++ resolved
@@ -9,13 +9,9 @@
 
 trainer_map = {
     "DdpNcclTrainer": DdpNcclTrainer,
-<<<<<<< HEAD
+    "DdpTrainer": DdpTrainer,
     "DdpSparseRpcTrainer": DdpSparseRpcTrainer,
     "DdpSparseDenseRpcTrainer": DdpSparseDenseRpcTrainer
-=======
-    "DdpTrainer": DdpTrainer,
-    "DdpSparseRpcTrainer": DdpSparseRpcTrainer
->>>>>>> 05c62beb
 }
 
 server_map = {

--- conflicted
+++ resolved
@@ -290,142 +290,10 @@
 // c10 directory so that it can be easily imported by both c10
 // and torch files.
 struct DDPLoggingData {
-<<<<<<< HEAD
-  // Data that can be got during DistributedDataParallel construction time
-  int world_size = -1;
-  int rank = -1;
-  std::string module_name = "";
-  std::vector<int> device_ids = std::vector<int>();
-  int output_device = -1;
-  std::string backend_name = "";
-  // Parameters' data types, there may be multiple data
-  // types for mixed precision training.
-  std::vector<std::string> dtypes = std::vector<std::string>();
-  // Total parameters size (Bytes)
-  int64_t total_parameter_size_bytes = -1;
-  // The number of parameter tensors
-  int num_parameter_tensors = -1;
-  // A list of bucket sizes (Bytes) calculated during construction time
-  std::vector<int> bucket_sizes = std::vector<int>();
-  bool is_multi_device_module = false;
-  bool static_graph = false;
-
-  // Environment variables
-  std::string master_port = "";
-  std::string master_addr = "";
-  std::string cuda_visible_devices = "";
-  std::string gloo_socket_ifname = "";
-  std::string gloo_device_transport = "";
-  std::string nccl_socket_ifname = "";
-  std::string nccl_blocking_wait = "";
-  std::string nccl_async_error_handling = "";
-  std::string nccl_debug = "";
-  std::string nccl_nthreads = "";
-  std::string nccl_ib_timeout = "";
-
-  // DistributedDataParallel constructor input parameters
-  bool broadcast_buffers = false;
-  float bucket_cap_mb = -1.0;
-  bool find_unused_parameters = false;
-  bool gradient_as_bucket_view = false;
-
-  // Communication hook, if set, otherwise, will be builtin_allreduce.
-  std::string comm_hook = "";
-
-  // The following runtime stats are collected for the first 10 iterations
-  // and then are collected every kDDPRuntimeLoggingSampleRate=100 iterations.
-  // Users can get these stats at any iteration of training
-  // loop by calling get_ddp_logging_data() in python.
-
-  // In which iteration of the training loop the get_ddp_logging_data()
-  // is called to fetch the DDPLoggingData, 0 if the data is fetched
-  // before training loop.
-  int64_t iteration = -1;
-
-  // When get_ddp_logging_data() is called, "unused_parameter_size",
-  // "has_rebuilt_buckets" and "rebuilt_bucket_sizes" are updated in the latest
-  // sampling iteration.
-  // Total unused parameter size (Bytes)
-  int64_t unused_parameter_size = 0;
-  // Rebuild buckets stats after 1st iteration
-  bool has_rebuilt_buckets = false;
-  std::vector<int> rebuilt_bucket_sizes = std::vector<int>();
-  // Average performance stats for the number of sampling iterations
-  // when time is recorded (ns).
-  // e.g., training loop has ran "DDPLoggingData::iteration=1000" iterations,
-  // time is recorded every kDDPRuntimeLoggingSampleRate=100 iterations,
-  // the following performance stats are averaged among the
-  // "DDPLoggingData::iteration"/"kDDPRuntimeLoggingSampleRate"=10 sampling
-  // iterations.
-  int64_t avg_forward_compute_time = 0;
-  int64_t avg_backward_compute_time = 0;
-  int64_t avg_backward_comm_time = 0;
-  int64_t avg_backward_compute_comm_overlap_time = 0;
-
-  // Performance stats for the current iteration.
-  int64_t forward_compute_time = 0;
-  int64_t backward_compute_time = 0;
-  int64_t backward_comm_time = 0;
-  int64_t backward_compute_comm_overlap_time = 0;
-
-  // Stream insertion operator for logging i.e. to standard output/error.
-  friend std::ostream& operator<<(
-    std::ostream& output,
-    const DDPLoggingData& ddp_logging_data
-  ) {
-
-    std::string devicesStr = c10::Join(", ", ddp_logging_data.device_ids);
-    std::string bucketSizesStr = c10::Join(", ", ddp_logging_data.bucket_sizes);
-    std::string dtypesStr = c10::Join(" ", ddp_logging_data.dtypes);
-
-    std::string ddpLoggingDataInfo = c10::str(
-      "world_size: ", ddp_logging_data.world_size, ", module_name: ",
-      ddp_logging_data.module_name, ", device_ids: ", devicesStr, ", output_device: ",
-      ddp_logging_data.output_device, ", backend_name: ", ddp_logging_data.backend_name,
-      ", parameter_dtype: ", dtypesStr, ", total_parameter_size_in_bytes: ",
-      ddp_logging_data.total_parameter_size_bytes, ", num_parameter_tensors: ",
-      ddp_logging_data.num_parameter_tensors, " bucket_sizes: ", bucketSizesStr,
-      ", CUDA_VISIBLE_DEVICES: ", ddp_logging_data.cuda_visible_devices, ", broadcast_buffers: ",
-      ddp_logging_data.broadcast_buffers, ", bucket_cap_mb: ", ddp_logging_data.bucket_cap_mb,
-      ", find_unused_parameters: ", ddp_logging_data.find_unused_parameters,
-      ", gradient_as_bucket_view: ", ddp_logging_data.gradient_as_bucket_view,
-      "\n"
-    );
-    std::string backendInfo = " Backend Info: ";
-    if (ddp_logging_data.backend_name == "nccl") {
-      backendInfo += c10::str(
-        "nccl_socket_ifname: ", ddp_logging_data.nccl_socket_ifname,
-        " nccl_blocking_wait: ", ddp_logging_data.nccl_blocking_wait,
-        " nccl_debug: ", ddp_logging_data.nccl_debug,
-        " nccl_async_error_handling: ", ddp_logging_data.nccl_async_error_handling,
-        " nccl_nthreads: ", ddp_logging_data.nccl_nthreads,
-        " nccl_ib_timeout: ", ddp_logging_data.nccl_ib_timeout,
-        "\n"
-      );
-    } else if (ddp_logging_data.backend_name == "gloo") {
-      backendInfo += c10::str(
-        "gloo_socket_ifname: ", ddp_logging_data.gloo_socket_ifname,
-        " gloo_device_transport: ", ddp_logging_data.gloo_device_transport,
-        "\n"
-      );
-    }
-    ddpLoggingDataInfo += backendInfo;
-
-    std::string commHookInfo = "";
-    if (ddp_logging_data.comm_hook != "") {
-      commHookInfo += c10::str(
-        "comm_hook: ", ddp_logging_data.comm_hook
-      );
-    }
-    ddpLoggingDataInfo += commHookInfo;
-    return output << ddpLoggingDataInfo;
-  }
-=======
   // logging fields that are string types.
   std::map<std::string, std::string> strs_map;
   // logging fields that are int64_t types.
   std::map<std::string, int64_t> ints_map;
->>>>>>> eac02f85
 };
 
 C10_API void SetPyTorchDDPUsageLogger(

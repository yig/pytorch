#include "caffe2/opt/onnxifi_op.h"
#include "caffe2/operators/slice_op.h"
#include "caffe2/opt/bound_shape_inferencer.h"

namespace caffe2 {

namespace {

void setInputTensorDescriptorTypeAndBuffer(
    const Tensor& cpu_tensor,
    onnxTensorDescriptorV1* desc) {
  if (cpu_tensor.template IsType<int32_t>()) {
    desc->dataType = ONNXIFI_DATATYPE_INT32;
    desc->buffer = reinterpret_cast<onnxPointer>(cpu_tensor.data<int32_t>());
  } else if (cpu_tensor.template IsType<c10::Half>()) {
    desc->dataType = ONNXIFI_DATATYPE_FLOAT16;
    desc->buffer = reinterpret_cast<onnxPointer>(cpu_tensor.data<c10::Half>());
  } else if (cpu_tensor.template IsType<float>()) {
    desc->dataType = ONNXIFI_DATATYPE_FLOAT32;
    desc->buffer = reinterpret_cast<onnxPointer>(cpu_tensor.data<float>());
  } else if (cpu_tensor.template IsType<int8_t>()) {
    desc->dataType = ONNXIFI_DATATYPE_INT8;
    desc->buffer = reinterpret_cast<onnxPointer>(cpu_tensor.data<int8_t>());
  } else if (cpu_tensor.template IsType<uint8_t>()) {
    desc->dataType = ONNXIFI_DATATYPE_UINT8;
    desc->buffer = reinterpret_cast<onnxPointer>(cpu_tensor.data<uint8_t>());
  } else if (cpu_tensor.template IsType<int64_t>()) {
    desc->dataType = ONNXIFI_DATATYPE_INT64;
    desc->buffer = reinterpret_cast<onnxPointer>(cpu_tensor.data<int64_t>());
  } else if (cpu_tensor.template IsType<int16_t>()) {
    desc->dataType = ONNXIFI_DATATYPE_INT16;
    desc->buffer = reinterpret_cast<onnxPointer>(cpu_tensor.data<int16_t>());
  } else if (cpu_tensor.template IsType<uint16_t>()) {
    desc->dataType = ONNXIFI_DATATYPE_UINT16;
    desc->buffer = reinterpret_cast<onnxPointer>(cpu_tensor.data<uint16_t>());
  } else {
    CAFFE_THROW(
        "Unsupported tensor type in ONNXIFI: ", cpu_tensor.dtype().name());
  }
}

void setInputTensorDescriptorTypeAndBuffer(
    const int8::Int8TensorCPU& cpu_int8tensor,
    onnxTensorDescriptorV1* desc) {
  const Tensor& cpu_tensor = cpu_int8tensor.t;
  if (cpu_tensor.template IsType<uint8_t>()) {
    desc->dataType = ONNXIFI_DATATYPE_UINT8;
    desc->buffer = reinterpret_cast<onnxPointer>(cpu_tensor.data<uint8_t>());
  } else if (cpu_tensor.template IsType<int8_t>()) {
    desc->dataType = ONNXIFI_DATATYPE_INT8;
    desc->buffer = reinterpret_cast<onnxPointer>(cpu_tensor.data<int8_t>());
  } else if (cpu_tensor.template IsType<int32_t>()) {
    desc->dataType = ONNXIFI_DATATYPE_INT32;
    desc->buffer = reinterpret_cast<onnxPointer>(cpu_tensor.data<int32_t>());
  } else {
    CAFFE_THROW(
        "Unsupported Int8Tensor type in ONNXIFI: ", cpu_tensor.dtype().name());
  }
  desc->quantizationParams = 1;
  desc->quantizationAxis = 1;
  desc->scales = &cpu_int8tensor.scale;
  desc->biases = &cpu_int8tensor.zero_point;
}

template <typename T>
void adjustQuantizedOffsetImpl(Tensor* t, uint8_t offset) {
  auto* data = t->mutable_data<T>();
  // NOLINTNEXTLINE(clang-diagnostic-sign-compare)
  for (size_t i = 0; i < t->numel(); ++i) {
    data[i] -= offset;
  }
}

void adjustQuantizedOffset(Tensor* t, uint8_t offset) {
  if (t->template IsType<uint8_t>()) {
    adjustQuantizedOffsetImpl<uint8_t>(t, offset);
  }
}

TypeMeta OnnxifiTypeToDataType(uint64_t onnxifi_type) {
  static std::map<uint64_t, TypeMeta> data_type_map{
      {ONNXIFI_DATATYPE_FLOAT32, TypeMeta::Make<float>()},
      {ONNXIFI_DATATYPE_FLOAT16, TypeMeta::Make<c10::Half>()},
      {ONNXIFI_DATATYPE_INT32, TypeMeta::Make<int>()},
      {ONNXIFI_DATATYPE_INT8, TypeMeta::Make<int8_t>()},
      {ONNXIFI_DATATYPE_UINT8, TypeMeta::Make<uint8_t>()},
      {ONNXIFI_DATATYPE_INT64, TypeMeta::Make<int64_t>()},
      {ONNXIFI_DATATYPE_INT16, TypeMeta::Make<int16_t>()},
      {ONNXIFI_DATATYPE_UINT16, TypeMeta::Make<uint16_t>()},
  };
  const auto it = data_type_map.find(onnxifi_type);
  CAFFE_ENFORCE(
      it != data_type_map.end(),
      "Unsupported ONNXIFI data type: ",
      onnxifi_type);
  return it->second;
}

void setOutputTensorDescriptorTypeAndBuffer(
    uint64_t onnxifi_type,
    Tensor* cpu_tensor,
    onnxTensorDescriptorV1* desc) {
  desc->dataType = onnxifi_type;
  desc->buffer = reinterpret_cast<onnxPointer>(
      cpu_tensor->raw_mutable_data(OnnxifiTypeToDataType(onnxifi_type)));
}

#ifndef C10_MOBILE
void copyDescriptor(
    const ExternalTensorDescriptor* from,
    onnxTensorDescriptorV1* to) {
  to->dataType = from->dataType;
  to->buffer = from->buffer;
  to->isOffline = from->isOffline;
  to->quantizationParams = from->quantizationParams;
  to->quantizationAxis = from->quantizationAxis;
  to->scales = from->scales;
  to->biases = from->biases;
  to->dimensions = from->dimensions;
  to->shape = from->shape;
}
#endif

void BlobToTensorDescriptor(
    const std::string& name,
    Workspace* ws,
    onnxTensorDescriptorV1* desc,
    std::vector<std::vector<uint64_t>>* shapes,
    std::vector<std::vector<float>>* all_scales,
    std::vector<std::vector<int32_t>>* all_offsets) {
  const Blob* blob = ws->GetBlob(name);
  CAFFE_ENFORCE(blob, "Blob ", name, " doesn't exist");
  const bool is_int8tensor =
      blob->meta().id() == TypeMeta::Id<int8::Int8TensorCPU>();
  // NOLINTNEXTLINE(cppcoreguidelines-init-variables)
  bool is_external_tensor;
#ifndef C10_MOBILE
  auto function_ptr =
      ExternalTensorFunctionsBaseRegistry()->Create(blob->meta().id());
  is_external_tensor = function_ptr != nullptr;
#else
  is_external_tensor = false;
#endif
  // Memory type
  // We only allow weights to be CPU tensor or int8tensor for now
  CAFFE_ENFORCE(
      (BlobIsTensorType(*blob, CPU) || BlobIsInt8TensorCPUType(*blob) ||
       is_external_tensor),
      "Initialization blob ",
      name,
      " needs to be TensorCPU or Int8TensorCPU or Int8FCDNNLowPPackedWeightBlob Based class: ",
      blob->TypeName());
  desc->tag = ONNXIFI_TAG_TENSOR_DESCRIPTOR_V1;
  desc->memoryType = ONNXIFI_MEMORY_TYPE_CPU;
  desc->isOffline = false;

  if (is_int8tensor) {
    // Data type
    const auto& cpu_int8tensor = blob->template Get<int8::Int8TensorCPU>();
    const auto& cpu_tensor = cpu_int8tensor.t;
    setInputTensorDescriptorTypeAndBuffer(cpu_int8tensor, desc);
    // Set dims
    const auto shape = cpu_tensor.sizes();
    desc->dimensions = shape.size();
    shapes->emplace_back(shape.cbegin(), shape.cend());
    desc->shape = shapes->back().data();
  } else if (is_external_tensor) {
#ifndef C10_MOBILE
    ExternalTensorDescriptor ext_desc;
    function_ptr->SetupExternalTensorDescriptor(
        blob, shapes, all_scales, all_offsets, &ext_desc);
    copyDescriptor(&ext_desc, desc);
#endif
  } else {
    // Data type
    const auto& cpu_tensor = blob->template Get<TensorCPU>();
    setInputTensorDescriptorTypeAndBuffer(cpu_tensor, desc);
    // Set dims
    const auto shape = cpu_tensor.sizes();
    desc->dimensions = shape.size();
    shapes->emplace_back(shape.cbegin(), shape.cend());
    desc->shape = shapes->back().data();
    desc->quantizationParams = 0;
  }
}

uint64_t getOnnxifiDataType(caffe2::TensorProto::DataType t) {
#define CAFFE2_TO_ONNXIFI_TYPE(x) \
  case (caffe2::TensorProto::x):  \
    return ONNXIFI_DATATYPE_##x
  switch (t) {
    CAFFE2_TO_ONNXIFI_TYPE(INT8);
    CAFFE2_TO_ONNXIFI_TYPE(UINT8);
    CAFFE2_TO_ONNXIFI_TYPE(UINT16);
    CAFFE2_TO_ONNXIFI_TYPE(INT16);
    CAFFE2_TO_ONNXIFI_TYPE(INT32);
    CAFFE2_TO_ONNXIFI_TYPE(INT64);
    CAFFE2_TO_ONNXIFI_TYPE(FLOAT16);
    case (caffe2::TensorProto::FLOAT):
      return ONNXIFI_DATATYPE_FLOAT32;
    default:
      LOG(WARNING) << "Unsupported Caffe2 tensor type: " << t;
      return ONNXIFI_DATATYPE_UNDEFINED;
  }
#undef CAFFE2_TO_ONNXIFI_TYPE
}

} // namespace

namespace details {
TensorInfo::TensorInfo(const TensorProto& t)
    : onnxifi_type(getOnnxifiDataType(t.data_type())),
      quantized(false),
      quantizationAxis(0),
      quantizationParams(0) {
  for (const auto d : t.dims()) {
    dims.push_back(d);
  }
}

TensorInfo::TensorInfo(const QTensorProto& t)
    : onnxifi_type(getOnnxifiDataType(t.data_type())),
      quantized(true),
      quantizationAxis(t.has_axis() ? t.axis() : 0),
      quantizationParams(t.scales_size() ? t.scales_size() : 1) {
  for (const auto d : t.dims()) {
    dims.push_back(d);
  }
  if (t.scales_size()) {
    for (const auto d : t.scales()) {
      scales.push_back(static_cast<float>(d));
    }
    for (const auto d : t.biases()) {
      biases.push_back(static_cast<int32_t>(d));
    }
  } else {
    scales.push_back(static_cast<float>(t.scale()));
    biases.push_back(static_cast<int32_t>(t.bias()));
  }
}
} // namespace details

template <>
std::vector<onnxTensorDescriptorV1>
OnnxifiOp<CPUContext>::buildInitializationList(
    Workspace* ws,
    const std::vector<std::string>& initializers,
    std::vector<std::string>* weight_names,
    std::vector<std::vector<uint64_t>>* weight_shapes,
    std::vector<std::vector<float>>* all_scales,
    std::vector<std::vector<int32_t>>* all_offsets) const {
  std::unordered_set<std::string> initialization_list(
      initializers.begin(), initializers.end());
  const std::vector<string>& ws_blobs = ws->Blobs();
  // Since onnxTensorDescriptorV1.name will point into the memory in
  // weight_names, we need to prevent weight_names from reallocating by
  // reserving enough memory ahead of time
  weight_names->reserve(ws_blobs.size());
  std::vector<onnxTensorDescriptorV1> descs;
  for (const auto& s : ws_blobs) {
    auto it = initialization_list.find(s);
    if (it != initialization_list.end()) {
      weight_names->emplace_back(s);
      onnxTensorDescriptorV1 tensor_desc;
      tensor_desc.name = weight_names->back().c_str();
      BlobToTensorDescriptor(
          s, ws, &tensor_desc, weight_shapes, all_scales, all_offsets);
      descs.push_back(tensor_desc);
      initialization_list.erase(it);
    }
  }
  CAFFE_ENFORCE(initialization_list.empty(), "Unfulfilled initialization list");
  return descs;
}

template <>
details::OutputReshapeInfo OnnxifiOp<CPUContext>::initOutputReshapeInfo()
    const {
  details::OutputReshapeInfo output_reshape_info;
  output_reshape_info.begins.reserve(output_names_.size());
  output_reshape_info.ends.reserve(output_names_.size());
  output_reshape_info.fast_path.reserve(output_names_.size());
  // NOLINTNEXTLINE(clang-diagnostic-sign-compare)
  for (int i = 0; i < output_names_.size(); ++i) {
    const auto it = output_shape_hints_.find(i);
    CAFFE_ENFORCE(
        it != output_shape_hints_.end(),
        "Cannot find output shape hints for ",
        output_names_[i]);
    int64_t num_dims = it->second.dims.size();
    // Initialize the tensors used to slice the output
    output_reshape_info.begins.emplace_back();
    ReinitializeTensor(
        &output_reshape_info.begins.back(),
        {num_dims},
        at::dtype<int32_t>().device(CPU));
    output_reshape_info.ends.emplace_back();
    ReinitializeTensor(
        &output_reshape_info.ends.back(),
        {num_dims},
        at::dtype<int32_t>().device(CPU));
  }
  return output_reshape_info;
}

template <>
template <typename DimContainer>
void OnnxifiOp<CPUContext>::fillOutputReshapeInfo(
    const DimContainer& real_shape,
    c10::ArrayRef<uint64_t> max_shape,
    details::OutputReshapeInfo& output_reshape_info,
    int currentIndex) {
  CAFFE_ENFORCE_EQ(real_shape.size(), max_shape.size());
  const auto dim_size = real_shape.size();
  auto& begin = output_reshape_info.begins[currentIndex];
  begin.Resize(dim_size);
  int32_t* begin_ptr = begin.template mutable_data<int32_t>();
  auto& end = output_reshape_info.ends[currentIndex];
  end.Resize(dim_size);
  int32_t* end_ptr = end.template mutable_data<int32_t>();
  int32_t mismatch = 0;
  // NOLINTNEXTLINE(clang-diagnostic-sign-compare)
  for (int j = 0; j < dim_size; ++j) {
    CAFFE_ENFORCE_GE(
        max_shape[j],
        real_shape[j],
        "It is weird that max shape of ",
        output_names_[currentIndex],
        " is smaller than real shape at dim ",
        j,
        " (",
        max_shape[j],
        " vs ",
        real_shape[j],
        ")");
    begin_ptr[j] = 0;
<<<<<<< HEAD
=======
    // NOLINTNEXTLINE(clang-diagnostic-sign-compare)
>>>>>>> 8be5b1ca
    if (max_shape[j] > real_shape[j]) {
      end_ptr[j] = real_shape[j];
      mismatch += j;
    } else {
      end_ptr[j] = max_shape[j];
    }
  }

  if (dim_size > 0) {
    output_reshape_info.fast_path[currentIndex] = !mismatch;
  } else {
    output_reshape_info.fast_path[currentIndex] = false;
  }
}

template <>
int OnnxifiOp<CPUContext>::extractOutputBatchSizes() {
  if (use_onnx_ || !adjust_output_batch_) {
    return max_batch_size_;
  }

  // Get the real batch size from nominal input. If it's equal to
  // max_batch_size, mark that we don't need to adjust batch size and return.
  // Otherwise, do a pass of shape inference to get the real shapes of the
  // outputs.
  const Tensor* t = nullptr;
  if (this->template InputIsType<int8::Int8TensorCPU>(nominal_batch_idx_)) {
    const auto& input_tensor_int8 =
        this->template Input<int8::Int8TensorCPU>(nominal_batch_idx_);
    t = &input_tensor_int8.t;
  } else {
    t = &Input(nominal_batch_idx_);
  }

  CAFFE_ENFORCE(
      t, "Null input shape tensor ptr. Possibly unsupported tensor type");
  CAFFE_ENFORCE(
      !t->sizes().empty(),
      input_names_[nominal_batch_idx_],
      " cannot be empty");
  const auto dims = t->sizes();
  const int current_batch_size = dims[0];
  if (current_batch_size == max_batch_size_) {
    return max_batch_size_;
  }

  // We still need to adjust output size but we can skip the shape inference as
  // it was done before.
  if (output_reshape_info_.count(current_batch_size)) {
    return current_batch_size;
  }

  auto& output_reshape_info =
      output_reshape_info_.emplace(current_batch_size, initOutputReshapeInfo())
          .first->second;

  if (use_passed_output_shapes_) {
    auto shape_info_it = output_shapes_per_bs_.find(current_batch_size);
    CAFFE_ENFORCE(
        shape_info_it != output_shapes_per_bs_.end(),
        "Unable to find outputs shapes for bs=",
        current_batch_size);
    CAFFE_ENFORCE_EQ(shape_info_it->second.size(), OutputSize());

    for (int i = 0; i < OutputSize(); ++i) {
      fillOutputReshapeInfo(
          shape_info_it->second[i],
          output_shapes_max_bs_[i],
          output_reshape_info,
          i);
    }
  } else {
    BoundShapeSpec spec(dims[0], max_seq_size_);
    auto bound_shape_inferencer =
        BoundShapeInferencerRegistry()->Create("C10", spec);
    for (int i = 0; i < InputSize(); ++i) {
      at::IntArrayRef dim0;
      bool quantized = false;
      if (this->template InputIsType<int8::Int8TensorCPU>(i)) {
        const auto& input_tensor_int8 =
            this->template Input<int8::Int8TensorCPU>(i);
        const auto& t0 = input_tensor_int8.t;
        dim0 = t0.sizes();
        quantized = true;
      } else {
        const auto& t0 = Input(i);
        dim0 = t0.sizes();
      }
      TensorShape shape;
      for (const auto d : dim0) {
        shape.add_dims(d);
      }
      std::vector<TensorBoundShape::DimType> dim_type(
          shape.dims_size(), TensorBoundShape_DimType_CONSTANT);
      if (dim_type.size()) {
        dim_type[0] = TensorBoundShape_DimType_BATCH;
      }
      input_shape_info_[input_names_[i]] =
          ShapeInfo(dim_type, std::move(shape), quantized);
    }
    bound_shape_inferencer->InferBoundShapeAndType(
        netdef_, input_shape_info_, nullptr, false);
    const auto& shape_info = bound_shape_inferencer->shape_info();
    for (int i = 0; i < OutputSize(); ++i) {
      const auto find_res = shape_info.find(output_names_[i]);
      CAFFE_ENFORCE(find_res != shape_info.end());
      fillOutputReshapeInfo(
          find_res->second.shape.dims(),
          output_shapes_max_bs_[i],
          output_reshape_info,
          i);
    }
  }

  return current_batch_size;
}

template <>
void OnnxifiOp<CPUContext>::adjustOutputBatchSizes(int current_batch_size) {
  auto it = output_reshape_info_.find(current_batch_size);
  CAFFE_ENFORCE(
      it != output_reshape_info_.end(),
      "Cannot find current_batch_size ",
      current_batch_size,
      " in output_reshape_info_");
  const auto& output_reshape_info = it->second;
  CPUContext context;
  Tensor tmp(CPU);
  for (int i = 0; i < OutputSize(); ++i) {
    Tensor* output_tensor = quantized_outputs_[i]
        ? (&this->template Output<int8::Int8TensorCPU>(i)->t)
        : Output(i);
    const auto& end = output_reshape_info.ends[i];
    if (output_reshape_info.fast_path[i]) {
      output_tensor->ShrinkTo(end.data<int32_t>()[0]);
    } else {
      // We need to use generic Slice
      SliceImpl<int32_t, CPUContext>(
          &tmp, *output_tensor, output_reshape_info.begins[i], end, &context);
      output_tensor->CopyFrom(tmp);
    }
  }
}

template <>
void OnnxifiOp<CPUContext>::setOutputShapeAndType(
    int output_idx,
    c10::SmallVector<int64_t, 4>& tensor_dims_int64) {
  tensor_dims_int64.clear();
  std::vector<size_t> tensor_dims;
  uint64_t type = ONNXIFI_DATATYPE_FLOAT32;
  const auto it = output_shape_hints_.find(output_idx);
  CAFFE_ENFORCE(
      it != output_shape_hints_.end(),
      "Cannot find shape hint for output: ",
      output_names_[output_idx]);
  const auto& info = it->second;
  std::copy(
      info.dims.begin(), info.dims.end(), std::back_inserter(tensor_dims));
  type = it->second.onnxifi_type;
  auto& tensor_descriptor = output_desc_[output_idx];
  tensor_descriptor.tag = ONNXIFI_TAG_TENSOR_DESCRIPTOR_V1;
  tensor_descriptor.memoryType = ONNXIFI_MEMORY_TYPE_CPU;
  tensor_descriptor.dimensions = tensor_dims.size();
  CAFFE_ENFORCE(
      tensor_descriptor.dimensions != 0, tensor_descriptor.name, " has 0 dim");
  auto& output_shape = output_shapes_max_bs_[output_idx];
  output_shape.clear();
  output_shape.insert(
      output_shape.begin(), tensor_dims.cbegin(), tensor_dims.cend());
  tensor_descriptor.shape = output_shape.data();
  std::copy(
      tensor_dims.cbegin(),
      tensor_dims.cend(),
      std::back_inserter(tensor_dims_int64));

  // Setup the output C2 tensor
  if (!info.quantized) {
    // Normal Tensor
    auto* output_tensor = Output(
        output_idx,
        tensor_dims_int64,
        at::dtype(OnnxifiTypeToDataType(type)).device(CPU));
    setOutputTensorDescriptorTypeAndBuffer(
        type, output_tensor, &tensor_descriptor);
  } else if (info.quantizationParams == 1) {
    // single quantizer, output Int8Tensor
    auto* output_tensor =
        this->template Output<int8::Int8TensorCPU>(output_idx);
    output_tensor->t.Resize(tensor_dims_int64);
    setOutputTensorDescriptorTypeAndBuffer(
        type, &output_tensor->t, &tensor_descriptor);
    tensor_descriptor.quantizationParams = 1;
    tensor_descriptor.quantizationAxis = 1;
    tensor_descriptor.scales = &output_tensor->scale;
    tensor_descriptor.biases = &output_tensor->zero_point;
  } else {
    CAFFE_THROW(
        "OnnxifiOp does not support output tensor with multi-quantization params: ",
        output_names_[output_idx]);
  }
}

string mapOnnxStatusToString(onnxStatus status) {
  switch (status) {
    case ONNXIFI_STATUS_SUCCESS:
      return "ONNXIFI_STATUS_SUCCESS";
    case ONNXIFI_STATUS_FALLBACK:
      return "ONNXIFI_STATUS_FALLBACK";
    case ONNXIFI_STATUS_INVALID_ID:
      return "ONNXIFI_STATUS_INVALID_ID";
    case ONNXIFI_STATUS_INVALID_SIZE:
      return "ONNXIFI_STATUS_INVALID_SIZE";
    case ONNXIFI_STATUS_INVALID_POINTER:
      return "ONNXIFI_STATUS_INVALID_POINTER";
    case ONNXIFI_STATUS_INVALID_PROTOBUF:
      return "ONNXIFI_STATUS_INVALID_PROTOBUF";
    case ONNXIFI_STATUS_INVALID_MODEL:
      return "ONNXIFI_STATUS_INVALID_MODEL";
    case ONNXIFI_STATUS_INVALID_BACKEND:
      return "ONNXIFI_STATUS_INVALID_BACKEND";
    case ONNXIFI_STATUS_INVALID_GRAPH:
      return "ONNXIFI_STATUS_INVALID_GRAPH";
    case ONNXIFI_STATUS_INVALID_EVENT:
      return "ONNXIFI_STATUS_INVALID_EVENT";
    case ONNXIFI_STATUS_INVALID_STATE:
      return "ONNXIFI_STATUS_INVALID_STATE";
    case ONNXIFI_STATUS_INVALID_NAME:
      return "ONNXIFI_STATUS_INVALID_NAME";
    case ONNXIFI_STATUS_INVALID_SHAPE:
      return "ONNXIFI_STATUS_INVALID_SHAPE";
    case ONNXIFI_STATUS_INVALID_DATATYPE:
      return "ONNXIFI_STATUS_INVALID_DATATYPE";
    case ONNXIFI_STATUS_INVALID_MEMORY_TYPE:
      return "ONNXIFI_STATUS_INVALID_MEMORY_TYPE";
    case ONNXIFI_STATUS_INVALID_MEMORY_LOCATION:
      return "ONNXIFI_STATUS_INVALID_MEMORY_LOCATION";
    case ONNXIFI_STATUS_INVALID_FENCE_TYPE:
      return "ONNXIFI_STATUS_INVALID_FENCE_TYPE";
    case ONNXIFI_STATUS_INVALID_PROPERTY:
      return "ONNXIFI_STATUS_INVALID_PROPERTY";
    case ONNXIFI_STATUS_UNSUPPORTED_TAG:
      return "ONNXIFI_STATUS_UNSUPPORTED_TAG";
    case ONNXIFI_STATUS_UNSUPPORTED_VERSION:
      return "ONNXIFI_STATUS_UNSUPPORTED_VERSION";
    case ONNXIFI_STATUS_UNSUPPORTED_OPERATOR:
      return "ONNXIFI_STATUS_UNSUPPORTED_OPERATOR";
    case ONNXIFI_STATUS_UNSUPPORTED_ATTRIBUTE:
      return "ONNXIFI_STATUS_UNSUPPORTED_ATTRIBUTE";
    case ONNXIFI_STATUS_UNSUPPORTED_SHAPE:
      return "ONNXIFI_STATUS_UNSUPPORTED_SHAPE";
    case ONNXIFI_STATUS_UNSUPPORTED_DATATYPE:
      return "ONNXIFI_STATUS_UNSUPPORTED_DATATYPE";
    case ONNXIFI_STATUS_UNSUPPORTED_MEMORY_TYPE:
      return "ONNXIFI_STATUS_UNSUPPORTED_MEMORY_TYPE";
    case ONNXIFI_STATUS_UNSUPPORTED_FENCE_TYPE:
      return "ONNXIFI_STATUS_UNSUPPORTED_FENCE_TYPE";
    case ONNXIFI_STATUS_UNSUPPORTED_PROPERTY:
      return "ONNXIFI_STATUS_UNSUPPORTED_PROPERTY";
    case ONNXIFI_STATUS_UNIDENTIFIED_NAME:
      return "ONNXIFI_STATUS_UNIDENTIFIED_NAME";
    case ONNXIFI_STATUS_MISMATCHING_SHAPE:
      return "ONNXIFI_STATUS_MISMATCHING_SHAPE";
    case ONNXIFI_STATUS_MISMATCHING_DATATYPE:
      return "ONNXIFI_STATUS_MISMATCHING_DATATYPE";
    case ONNXIFI_STATUS_NO_SYSTEM_MEMORY:
      return "ONNXIFI_STATUS_NO_SYSTEM_MEMORY";
    case ONNXIFI_STATUS_NO_DEVICE_MEMORY:
      return "ONNXIFI_STATUS_NO_DEVICE_MEMORY";
    case ONNXIFI_STATUS_NO_SYSTEM_RESOURCES:
      return "ONNXIFI_STATUS_NO_SYSTEM_RESOURCES";
    case ONNXIFI_STATUS_NO_DEVICE_RESOURCES:
      return "ONNXIFI_STATUS_NO_DEVICE_RESOURCES";
    case ONNXIFI_STATUS_BACKEND_UNAVAILABLE:
      return "ONNXIFI_STATUS_BACKEND_UNAVAILABLE";
    case ONNXIFI_STATUS_INTERNAL_ERROR:
      return "ONNXIFI_STATUS_INTERNAL_ERROR";
    case ONNXIFI_STATUS_FATAL_ERROR:
      return "ONNXIFI_STATUS_FATAL_ERROR";
    default:
      return "ONNXIFI_STATUS_STRING_NOT_MAPPED";
  }
}

template <>
bool OnnxifiOp<CPUContext>::RunOnDevice() {
  CAFFE_ENFORCE_EQ(input_desc_.size(), InputSize());
  // NOLINTNEXTLINE(clang-diagnostic-sign-compare)
  for (unsigned i = 0U; i < InputSize(); ++i) {
    auto& tensor_descriptor = input_desc_[i];
    tensor_descriptor.tag = ONNXIFI_TAG_TENSOR_DESCRIPTOR_V1;
    tensor_descriptor.memoryType = ONNXIFI_MEMORY_TYPE_CPU;
    at::IntArrayRef tensor_dims;
    // NOLINTNEXTLINE(cppcoreguidelines-narrowing-conversions,bugprone-narrowing-conversions)
    if (this->template InputIsType<int8::Int8TensorCPU>(i)) {
      const auto& input_tensor_int8 =
          // NOLINTNEXTLINE(cppcoreguidelines-narrowing-conversions,bugprone-narrowing-conversions)
          this->template Input<int8::Int8TensorCPU>(i);
      const auto& cpu_tensor = input_tensor_int8.t;
      tensor_dims = cpu_tensor.sizes();
      setInputTensorDescriptorTypeAndBuffer(
          input_tensor_int8, &tensor_descriptor);
    } else {
      // NOLINTNEXTLINE(cppcoreguidelines-narrowing-conversions,bugprone-narrowing-conversions)
      const auto& input_tensor = Input(i);
      tensor_dims = input_tensor.sizes();
      setInputTensorDescriptorTypeAndBuffer(input_tensor, &tensor_descriptor);
    }
    auto& input_shape = input_shapes_[i];
    input_shape.clear();
    input_shape.insert(
        input_shape.begin(), tensor_dims.cbegin(), tensor_dims.cend());
    tensor_descriptor.dimensions = tensor_dims.size();
    tensor_descriptor.shape = input_shape.data();
  }

  CAFFE_ENFORCE_EQ(output_desc_.size(), OutputSize());
  c10::SmallVector<int64_t, 4> tensor_dims_int64;
  // NOLINTNEXTLINE(clang-diagnostic-sign-compare)
  for (unsigned i = 0U; i < OutputSize(); ++i) {
    // NOLINTNEXTLINE(cppcoreguidelines-narrowing-conversions,bugprone-narrowing-conversions)
    setOutputShapeAndType(i, tensor_dims_int64);
  }
  bool ext_supported = false;
  onnxMemoryFenceV1 input_fence;
  onnxMemoryFenceV1 output_fence;
  std::vector<int> output_batch_sizes;
  int current_batch_size = max_batch_size_;
#ifdef ONNXIFI_ENABLE_EXT
  /**
   * If onnxifi extension mode is enabled,
   * and onnxSetIOAndRunGraph is supported in backend,
   * then we run throw this workflow;
   * Else we fallback to non-onnxifi-extension workflow.
   **/
  if (onnxSetIOAndRunGraphPointer_ != nullptr) {
    ext_supported = true;
    output_fence.tag = ONNXIFI_TAG_MEMORY_FENCE_V1;
    output_fence.type = ONNXIFI_SYNCHRONIZATION_EVENT;
    traces_.reset();
    if (enable_tracing_) {
      traces_ = std::shared_ptr<onnxTraceEventList>(
          new onnxTraceEventList(), [this](onnxTraceEventList* p) {
            if (p && onnxReleaseTraceEventsPointer_) {
              CAFFE_ENFORCE_EQ(
                  (*onnxReleaseTraceEventsPointer_)(p), ONNXIFI_STATUS_SUCCESS);
            }
            delete p;
          });
      traces_->numEvents = 0;
    }

    const onnxStatus status = (*onnxSetIOAndRunGraphPointer_)(
        graph_,
        input_desc_.size(),
        input_desc_.data(),
        output_desc_.size(),
        output_desc_.data(),
        &output_fence,
        traces_.get());
    CAFFE_ENFORCE_EQ(
        status,
        ONNXIFI_STATUS_SUCCESS,
        "Reason: onnxSetIOAndRunGraph returned status code ",
        mapOnnxStatusToString(status));

    current_batch_size = extractOutputBatchSizes();
    // NOLINTNEXTLINE(cppcoreguidelines-init-variables)
    onnxEventState eventState;
    // NOLINTNEXTLINE(cppcoreguidelines-init-variables)
    onnxStatus eventStatus;
    std::string message;
    size_t messageLength = 512;
    message.resize(messageLength);

    CAFFE_ENFORCE_EQ(
        (*onnxWaitEventForPointer_)(
            output_fence.event,
            timeout_,
            &eventState,
            &eventStatus,
            // NOLINTNEXTLINE(cppcoreguidelines-pro-type-const-cast)
            const_cast<char*>(message.data()),
            &messageLength),
        ONNXIFI_STATUS_SUCCESS);
    CAFFE_ENFORCE_EQ(
        eventState,
        ONNXIFI_EVENT_STATE_SIGNALLED,
        "Onnxifi run timeouted out after ",
        timeout_,
        " ms.");
    if (eventStatus != ONNXIFI_STATUS_SUCCESS) {
      if (messageLength == 0) {
        CAFFE_THROW("onnxifi internal error");
      } else {
        CAFFE_THROW(message);
      }
    }
    CAFFE_ENFORCE_EQ(
        lib_->onnxReleaseEvent(output_fence.event), ONNXIFI_STATUS_SUCCESS);
  }
#endif
  if (!ext_supported) {
    CAFFE_ENFORCE_EQ(
        lib_->onnxSetGraphIO(
            graph_,
            input_desc_.size(),
            input_desc_.data(),
            output_desc_.size(),
            output_desc_.data()),
        ONNXIFI_STATUS_SUCCESS);

    input_fence.tag = ONNXIFI_TAG_MEMORY_FENCE_V1;
    input_fence.type = ONNXIFI_SYNCHRONIZATION_EVENT;
    CAFFE_ENFORCE_EQ(
        lib_->onnxInitEvent(backend_, &input_fence.event),
        ONNXIFI_STATUS_SUCCESS);
    output_fence.tag = ONNXIFI_TAG_MEMORY_FENCE_V1;
    output_fence.type = ONNXIFI_SYNCHRONIZATION_EVENT;

    // Call the async run on backend, signal event on input fence and wait for
    // the event on output fence
    CAFFE_ENFORCE_EQ(
        lib_->onnxRunGraph(graph_, &input_fence, &output_fence),
        ONNXIFI_STATUS_SUCCESS);
    CAFFE_ENFORCE_EQ(
        lib_->onnxSignalEvent(input_fence.event), ONNXIFI_STATUS_SUCCESS);
    current_batch_size = extractOutputBatchSizes();
    CAFFE_ENFORCE_EQ(
        lib_->onnxWaitEvent(output_fence.event), ONNXIFI_STATUS_SUCCESS);

    // Destroy the event objects
    CAFFE_ENFORCE_EQ(
        lib_->onnxReleaseEvent(input_fence.event), ONNXIFI_STATUS_SUCCESS);
    CAFFE_ENFORCE_EQ(
        lib_->onnxReleaseEvent(output_fence.event), ONNXIFI_STATUS_SUCCESS);
  }

  if (adjust_quantized_offset_) {
    // NOLINTNEXTLINE(clang-diagnostic-sign-compare)
    for (unsigned i = 0U; i < OutputSize(); ++i) {
      if (quantized_outputs_[i]) {
        // NOLINTNEXTLINE(cppcoreguidelines-narrowing-conversions,bugprone-narrowing-conversions)
        auto* int8_tensor = this->template Output<int8::Int8TensorCPU>(i);
        int8_tensor->zero_point += adjust_quantized_offset_;
        adjustQuantizedOffset(&int8_tensor->t, adjust_quantized_offset_);
      }
    }
  }

  if (adjust_output_batch_ && current_batch_size != max_batch_size_) {
    adjustOutputBatchSizes(current_batch_size);
  }
  enable_tracing_ = false;
  return true;
}

// NOLINTNEXTLINE(cppcoreguidelines-avoid-non-const-global-variables)
REGISTER_CPU_OPERATOR(Onnxifi, OnnxifiOp<CPUContext>);
// NOLINTNEXTLINE(cppcoreguidelines-avoid-non-const-global-variables)
OPERATOR_SCHEMA(Onnxifi)
    .NumInputs(0, INT_MAX)
    .NumOutputs(0, INT_MAX)
    .SetDoc(R"DOC(
    The Onnxifi operator is a black-box operator to lower the computation to Onnxifi backend
    )DOC")
    .Arg(
        "onnx_model",
        "(string default=\"\") Serialized ONNX model to be converted to backend representation")
    .Arg(
        "initializers",
        "Initialization pair indicating the mapping of the name between NetDef and ONNX model")
    .Arg(
        "output_resize_hints",
        "A list of key/value pairs indicating which input index to look up for real batch size for the given max output batch size");
} // namespace caffe2<|MERGE_RESOLUTION|>--- conflicted
+++ resolved
@@ -334,10 +334,7 @@
         real_shape[j],
         ")");
     begin_ptr[j] = 0;
-<<<<<<< HEAD
-=======
     // NOLINTNEXTLINE(clang-diagnostic-sign-compare)
->>>>>>> 8be5b1ca
     if (max_shape[j] > real_shape[j]) {
       end_ptr[j] = real_shape[j];
       mismatch += j;

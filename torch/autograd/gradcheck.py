--- conflicted
+++ resolved
@@ -895,14 +895,7 @@
             return tuple(fn_to_apply(o) if o.is_complex() else o for o in outs)
         return wrapped_fn
 
-<<<<<<< HEAD
     return apply_to_c_outs(fn, torch.real), apply_to_c_outs(fn, torch.imag)
-=======
-    # TODO(@anjali411): remove this workaround once neg bit is added.
-    def torch_imag(x):
-        return x.resolve_conj().imag
-    return apply_to_c_outs(fn, torch.real), apply_to_c_outs(fn, torch_imag)
->>>>>>> dfc1543a
 
 def _real_and_imag_input(fn, complex_inp_indices):
     # returns new functions that take real inputs instead of complex inputs and compute fn(x + 0 * 1j)

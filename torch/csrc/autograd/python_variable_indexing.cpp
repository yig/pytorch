#include <torch/csrc/autograd/python_variable_indexing.h>

#include <torch/csrc/DynamicTypes.h>
#include <torch/csrc/Exceptions.h>
#include <torch/csrc/THP_export.h>
#include <torch/csrc/autograd/function.h>
#include <torch/csrc/autograd/python_variable.h>
#include <torch/csrc/autograd/utils/wrap_outputs.h>
#include <torch/csrc/autograd/variable.h>
#include <torch/csrc/utils/python_compat.h>
#include <torch/csrc/utils/python_numbers.h>
#include <torch/csrc/utils/tensor_new.h>
#include <torch/csrc/utils/python_arg_parser.h>
#include <torch/csrc/jit/frontend/tracer.h>
#include <torch/csrc/jit/ir/ir.h>
#include <torch/csrc/utils/tensor_types.h>

#include <ATen/DeviceGuard.h>
#include <ATen/ExpandUtils.h>
#include <ATen/TensorIndexing.h>
#include <ATen/TracerMode.h>
#include <c10/core/TensorOptions.h>
#include <c10/util/irange.h>
#include <ATen/core/LegacyTypeDispatch.h>

#include <vector>
#include <tuple>

using namespace at;
using namespace torch::autograd::utils;

namespace torch { namespace autograd {

Py_ssize_t THPVariable_length(PyObject* self) {
  HANDLE_TH_ERRORS
  if (check_has_torch_function(self)) {
    py::object ret = py::reinterpret_steal<py::object>(handle_torch_function(self, "__len__"));
    Py_ssize_t length = PyLong_AsSsize_t(ret.ptr());
    if (PyErr_Occurred()) {
      throw python_error();
    }
    return length;
  }
  const auto& self_ = THPVariable_Unpack(self);
  if (self_.dim() == 0) {
    return 0;
  }
  return (Py_ssize_t)self_.size(0);
  END_HANDLE_TH_ERRORS_RET(-1)
}


// We allow indexing by integers, slices, ellipsis, None, Variables,
// and tuples of those types. We also handle bools as if they were a
// Variable[ByteTensor].

static inline int64_t count_specified_dimensions(PyObject* index) {
  // Count the number of indexed dimensions (everything but ellipsis and None)
  // -1 is a sentinel for __torch_function__
  int64_t count = 0;
  auto size = PyTuple_GET_SIZE(index); // NOLINT(cppcoreguidelines-pro-type-cstyle-cast)
  for (Py_ssize_t i = 0; i < size; i++) {
    PyObject* obj = PyTuple_GET_ITEM(index, i); // NOLINT(cppcoreguidelines-pro-type-cstyle-cast)
    if (!THPVariable_CheckExact(obj) && check_has_torch_function(obj)) return -1;
    if (THPVariable_Check(obj)) {
      const auto& var = THPVariable_Unpack(obj);
      const auto& var_scalar_type = var.scalar_type();
      if (var_scalar_type == kByte || var_scalar_type == kBool) {
        count += var.dim();
      } else {
        count++;
      }
    } else if (obj != Py_None && obj != Py_Ellipsis && obj != Py_True && obj != Py_False) { // NOLINT(cppcoreguidelines-pro-type-cstyle-cast)
      count++;
    }
  }
  return count;
}

[[noreturn]]
static inline void invalid_index(PyObject* obj) {
  throw IndexError(
    "only integers, slices (`:`), ellipsis (`...`), None and long or byte "
    "Variables are valid indices (got %s)", Py_TYPE(obj)->tp_name);
}

static inline Variable sequenceToVariable(c10::TensorOptions options, PyObject* seq) {
  return torch::utils::indexing_tensor_from_data(options, kLong, c10::nullopt, seq);
}

static inline Variable valueToTensor(c10::TensorOptions options, PyObject* value, const at::Device& device) {
  if (THPVariable_Check(value)) {
    return THPVariable_Unpack(value);
  }
<<<<<<< HEAD
  at::AutoDispatchBelowAutograd guard;  // TODO: remove
=======
  at::AutoDispatchBelowADInplaceOrView guard;  // TODO: remove
>>>>>>> 8be5b1ca
  at::tracer::impl::NoTracerDispatchMode tracer_guard;
  if (THPUtils_checkLong(value) || PyBool_Check(value)) {
    return at::indexing::scalarToTensor(Scalar(THPUtils_unpackLong(value)), options, device);
  }
  if (PyFloat_Check(value)) {
    return at::indexing::scalarToTensor(Scalar(THPUtils_unpackDouble(value)), options, device);
  }
  if (PyComplex_Check(value)) {
    return at::indexing::scalarToTensor(Scalar(THPUtils_unpackComplexDouble(value)), options, device);
  }
  throw TypeError(
    "can't assign a %s to a %s",
    Py_TYPE(value)->tp_name,
    torch::utils::options_to_string(options).c_str());
}

static inline void checkUnpackSlice(PyObject* index, Py_ssize_t* start_ptr, Py_ssize_t* stop_ptr, Py_ssize_t* step_ptr) {
  if (!THPUtils_unpackSlice(index, start_ptr, stop_ptr, step_ptr)) {
    throw python_error();
  }
}

static inline void recordSliceTrace(PyObject* obj) {
  PySliceObject* sliceobj = (PySliceObject*)obj;
  if (THPVariable_Check(sliceobj->start)) {
    torch::jit::tracer::ArgumentStash::stashValue(std::string("start"), 1, THPVariable_Unpack(sliceobj->start), torch::jit::IntType::get());
  }
  if (THPVariable_Check(sliceobj->stop)) {
    torch::jit::tracer::ArgumentStash::stashValue(std::string("end"), 1, THPVariable_Unpack(sliceobj->stop), torch::jit::IntType::get());
  }
  if (THPVariable_Check(sliceobj->step)) {
    torch::jit::tracer::ArgumentStash::stashValue(std::string("step"), 1, THPVariable_Unpack(sliceobj->step), torch::jit::IntType::get());
  }
}

static inline void recordSelectTrace(const Tensor& index_tensor) {
  torch::jit::tracer::ArgumentStash::stashValue(std::string("index"), 1, index_tensor, torch::jit::IntType::get());
}

static inline Variable applySlicing(
    const Variable& self,
    PyObject* index,
    variable_list& outIndices,
    bool is_tracing,
    const at::Device& self_device,
    const IntArrayRef& self_sizes,
    int64_t specified_dims) {
  int64_t size = PyTuple_GET_SIZE(index); // NOLINT(cppcoreguidelines-pro-type-cstyle-cast)
  int64_t dim = 0;

  if (specified_dims > (int64_t)self_sizes.size()) {
    throw IndexError("too many indices for tensor of dimension %d", (int)(self_sizes.size()));
  }

  Variable result = self;
  for(const auto i : c10::irange(size)) {
    PyObject* obj = PyTuple_GET_ITEM(index, i); // NOLINT(cppcoreguidelines-pro-type-cstyle-cast)
    result = at::indexing::handleDimInMultiDimIndexing(
      /*prev_dim_result=*/result,
      /*original_tensor=*/self,
      /*index=*/([&]() {
        if (THPUtils_checkLong(obj)) {
          if (is_tracing && THPVariable_Check(obj)) {
            recordSelectTrace(THPVariable_Unpack(obj));
          }
          return at::indexing::TensorIndex(THPUtils_unpackLong(obj));
        } else if (PySlice_Check(obj)) {
          // NOLINTNEXTLINE(cppcoreguidelines-init-variables)
          Py_ssize_t start, stop, step;
          checkUnpackSlice(obj, &start, &stop, &step);
          if (is_tracing) {
            recordSliceTrace(obj);
          }
          return at::indexing::TensorIndex(at::indexing::Slice(start, stop, step));
        } else if (obj == Py_Ellipsis) {
          return at::indexing::TensorIndex(at::indexing::Ellipsis);
        } else if (obj == Py_None) {
          return at::indexing::TensorIndex(at::indexing::None);
        } else if (PyBool_Check(obj)) {
          return at::indexing::TensorIndex(obj == Py_True);
        } else if (THPVariable_Check(obj)) {
          Tensor tensor = THPVariable_Unpack(obj);
          if (is_tracing) {
            auto scalar_type = tensor.scalar_type();
            if (tensor.dim() == 0 && at::isIntegralType(scalar_type, /*includeBool=*/false) && scalar_type != at::kByte) {
              recordSelectTrace(tensor);
            }
          }
          return at::indexing::TensorIndex(std::move(tensor));
        } else if (PySequence_Check(obj)) {
          return at::indexing::TensorIndex(sequenceToVariable(self.options(), obj));
        } else {
          auto idx = THPObjectPtr(PyNumber_Index(obj));
          if (!idx) {
            PyErr_Clear();
            invalid_index(obj);
          }
          if (is_tracing && THPVariable_Check(idx)) {
            recordSelectTrace(THPVariable_Unpack(idx));
          }
          return at::indexing::TensorIndex(THPUtils_unpackLong(idx));
        }
      })(),
      /*dim_ptr=*/&dim,
      /*specified_dims_ptr=*/&specified_dims,
      /*real_dim=*/i,
      /*outIndices=*/outIndices,
      // See NOTE [ Setting `disable_slice_optimization` when calling C++ tensor indexing functions from Python ]
      /*disable_slice_optimization=*/is_tracing,
      /*original_tensor_device=*/self_device,
      /*prev_dim_result_sizes=*/result.sizes());
  }
  return result;
}

static inline bool treatSequenceAsTuple(PyObject* index) {
  if (PyTuple_Check(index)) {
    return true;
  }
  if (!PySequence_Check(index)) {
    return false;
  }
  // This uses a heuristics from NumPy for determining whether to treat
  // non-tuple sequences as if they were a tuple. From the NumPy code comments:
  //
  // "At this point, we're left with a non-tuple, non-array, sequence:
  //  typically, a list. We use some somewhat-arbitrary heuristics from here
  //  onwards to decided whether to treat that list as a single index, or a
  //  list of indices. Backwards compatibility only takes effect for short
  //  sequences - otherwise we treat it like any other scalar."
  auto n = PySequence_Size(index);
  if (n < 0) {
    // Negative size indicates a Python error in the PySequence_Size call.
    PyErr_Clear();
    return false;
  }
  // NOLINTNEXTLINE(cppcoreguidelines-avoid-magic-numbers)
  if (n >= 32) {
    return false;
  }
  for (Py_ssize_t i = 0; i < n; i++) {
    auto obj = THPObjectPtr{PySequence_GetItem(index, i)};
    if (!obj.get()) {
      PyErr_Clear();
      return false;
    }
    if (THPVariable_Check(obj.get()) || PySequence_Check(obj.get()) || PySlice_Check(obj.get())) {
      return true;
    }
    if (obj.get() == Py_Ellipsis || obj.get() == Py_None) {
      return true;
    }
  }
  return false;
}

static inline THPObjectPtr wrapTuple(PyObject* index) {
  THPObjectPtr res;
  if (treatSequenceAsTuple(index)) {
    res = PySequence_Tuple(index);
  } else {
    res = PyTuple_Pack(1, index); // NOLINT(cppcoreguidelines-pro-type-cstyle-cast)
  }
  if (!res) throw python_error();
  return res;
}

// NOTE: Here is the dispatch structure for `THPVariable_getitem`:
//
// 1. Python 1-D getter calls C++ `at::indexing::get_item` after
// converting Python index to C++ TensorIndex.
//
// 2. Python N-D getter calls C++ `at::indexing::handleDimInMultiDimIndexing`
// for each dim, after converting Python index to C++ TensorIndex. If advanced
// indexing is needed, it calls C++ `at::indexing::dispatch_index`.
PyObject* THPVariable_getitem(PyObject* self, PyObject* index) {
  HANDLE_TH_ERRORS
  if (!THPVariable_CheckExact(self) && check_has_torch_function(self)) {
    return handle_torch_function_indexing(self, index);
  }
  const auto& self_ = THPVariable_Unpack(self);
  OptionalDeviceGuard device_guard(device_of(self_));

  // handle simple types: none, ellipsis
  if (index == Py_None) {
    return THPVariable_Wrap(
      at::indexing::get_item(self_, {at::indexing::TensorIndex(at::indexing::None)}));
  } else if (index == Py_Ellipsis) {
    return THPVariable_Wrap(
      at::indexing::get_item(self_, {at::indexing::TensorIndex(at::indexing::Ellipsis)}));
  }

  bool is_tracing = torch::jit::tracer::isTracing();

  // handle simple types: integers, slices, bool
  if (THPUtils_checkLong(index)) {
    if (is_tracing && THPVariable_Check(index)) {
      recordSelectTrace(THPVariable_Unpack(index));
    }
    return THPVariable_Wrap(
      at::indexing::get_item(self_, {at::indexing::TensorIndex(THPUtils_unpackLong(index))}));
  } else if (PySlice_Check(index)) {
    // NOLINTNEXTLINE(cppcoreguidelines-init-variables)
    Py_ssize_t start, stop, step;
    checkUnpackSlice(index, &start, &stop, &step);
    if (is_tracing) {
      recordSliceTrace(index);
    }
    return THPVariable_Wrap(
      at::indexing::get_item(self_, {at::indexing::TensorIndex(at::indexing::Slice(start, stop, step))}));
  } else if (index == Py_False || index == Py_True) {
    return THPVariable_Wrap(([&]() {
      pybind11::gil_scoped_release no_gil;
      return at::indexing::get_item(self_, {at::indexing::TensorIndex(index == Py_True)});
    })());
  }

  // wrap index in a tuple if it's not already one
  THPObjectPtr holder = wrapTuple(index);

  variable_list variableIndices;
  int64_t specified_dims = count_specified_dimensions(holder.get());
  if (specified_dims == -1) {
    return handle_torch_function_indexing(self, index);
  }
  Variable sliced = applySlicing(
    self_, holder.get(), variableIndices, /*is_tracing=*/is_tracing, self_.device(), self_.sizes(), specified_dims);
  if (variableIndices.empty()) {
    if (sliced.is_same(self_)) {
      // ensure we return a shallow copy for things like x[...]
      sliced = at::alias(sliced);
    }
    return THPVariable_Wrap(std::move(sliced));
  }

  // indexing by tensors ("advanced" indexing)
  return THPVariable_Wrap(([&]() {
    pybind11::gil_scoped_release no_gil;
    return at::indexing::dispatch_index(sliced, std::move(variableIndices));
  })());

  Py_RETURN_NONE;
  END_HANDLE_TH_ERRORS
}

// NOTE: Here is the dispatch structure for `THPVariable_setitem`:
//
// 1. Python 1-D setter calls C++ `at::indexing::set_item` after
// converting Python index to C++ TensorIndex.
//
// 2. Python N-D setter calls C++ `at::indexing::handleDimInMultiDimIndexing`
// for each dim, after converting Python index to C++ TensorIndex. If advanced
// indexing is needed, it calls C++ `at::indexing::dispatch_index_put_`.
int THPVariable_setitem(PyObject* self, PyObject* index, PyObject* py_value) {
  HANDLE_TH_ERRORS
  if (py_value == nullptr) {
    throw TypeError("Tensor does not support deleting items");
  }
  if ((!THPVariable_CheckExact(self) && check_has_torch_function(self)) ||
      (!THPVariable_CheckExact(py_value) && check_has_torch_function(py_value))) {
    py::object ret = py::reinterpret_steal<py::object>(
      handle_torch_function_indexing(self, index, py_value)
    );
    return 0;
  }

  const auto& self_ = THPVariable_Unpack(self);
  if (self_.is_sparse())
  {
    throw TypeError("Cannot assign to a sparse tensor");
  }
  OptionalDeviceGuard device_guard(device_of(self_));
  at::Device self_device = self_.device();
  Variable value;
  // TODO: This qint special case looks very suspicious...
  if (isQIntType(self_.scalar_type())) {
    value = valueToTensor(device(kCPU).dtype(kFloat), py_value, at::Device(kCPU));
  } else {
    value = valueToTensor(self_.options(), py_value, self_device);
  }

  // handle simple types: ellipsis, none, bool
  if (index == Py_False) { // NOLINT(cppcoreguidelines-pro-type-cstyle-cast)
    // do nothing for false (technically we should check the size, but we don't have
    // real 0-sized shapes.
    return 0;
  } else if (index == Py_Ellipsis) {
    at::indexing::set_item(self_, {at::indexing::TensorIndex(at::indexing::Ellipsis)}, value);
    return 0;
  } else if (index == Py_None) {
    at::indexing::set_item(self_, {at::indexing::TensorIndex(at::indexing::None)}, value);
    return 0;
  } else if (index == Py_True) {
    at::indexing::set_item(self_, {at::indexing::TensorIndex(true)}, value);
    return 0;
  }

  bool is_tracing = torch::jit::tracer::isTracing();

  // handle simple types: integers, slices
  if (THPUtils_checkLong(index)) {
    if (is_tracing && THPVariable_Check(index)) {
      recordSelectTrace(THPVariable_Unpack(index));
    }
    at::indexing::set_item(self_, {at::indexing::TensorIndex(THPUtils_unpackLong(index))}, value);
    return 0;
  } else if (PySlice_Check(index)) {
    // NOLINTNEXTLINE(cppcoreguidelines-init-variables)
    Py_ssize_t start, stop, step;
    checkUnpackSlice(index, &start, &stop, &step);
    if (is_tracing) {
      recordSliceTrace(index);
    }
    // See NOTE [ Setting `disable_slice_optimization` when calling C++ tensor indexing functions from Python ]
    at::indexing::set_item(
      self_, {at::indexing::TensorIndex(at::indexing::Slice(start, stop, step))}, value, /*disable_slice_optimization=*/is_tracing);
    return 0;
  }

  // wrap index in a tuple if it's not already one
  THPObjectPtr holder = wrapTuple(index);

  variable_list variableIndices;
  int64_t specified_dims = count_specified_dimensions(holder.get());
  if (specified_dims == -1) {
    py::object val = py::reinterpret_steal<py::object>(
      handle_torch_function_indexing(self, index, py_value)
    );
    return 0;
  }
  Variable sliced = applySlicing(
    self_, holder.get(), variableIndices, /*is_tracing=*/is_tracing, self_device, self_.sizes(), specified_dims);
  if (variableIndices.empty()) {
    at::indexing::copy_to(sliced, value);
    return 0;
  }

  IntArrayRef valueSizes = value.sizes();
  IntArrayRef slicedValueSizes = at::indexing::slicePrefix1sSize(valueSizes);
  torch::autograd::Variable valuesSliced;
  if (!valueSizes.equals(slicedValueSizes)) {
    valuesSliced = value.view(slicedValueSizes);
  } else {
    valuesSliced = value;
  }
  {
    pybind11::gil_scoped_release no_gil;
    at::indexing::dispatch_index_put_(sliced, std::move(variableIndices), valuesSliced);
  }
  return 0;
  END_HANDLE_TH_ERRORS_RET(-1)
}

}} // namespace torch::autograd<|MERGE_RESOLUTION|>--- conflicted
+++ resolved
@@ -92,11 +92,7 @@
   if (THPVariable_Check(value)) {
     return THPVariable_Unpack(value);
   }
-<<<<<<< HEAD
-  at::AutoDispatchBelowAutograd guard;  // TODO: remove
-=======
   at::AutoDispatchBelowADInplaceOrView guard;  // TODO: remove
->>>>>>> 8be5b1ca
   at::tracer::impl::NoTracerDispatchMode tracer_guard;
   if (THPUtils_checkLong(value) || PyBool_Check(value)) {
     return at::indexing::scalarToTensor(Scalar(THPUtils_unpackLong(value)), options, device);

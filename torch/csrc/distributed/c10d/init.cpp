#include <torch/csrc/python_headers.h>

#include <c10/util/intrusive_ptr.h>
#include <c10d/FileStore.hpp>
#include <c10d/TCPStore.hpp>
#include <c10d/Utils.hpp>
#ifndef _WIN32
#include <c10d/HashStore.hpp>
#include <c10d/ProcessGroupRoundRobin.hpp>
#endif
#include <c10d/ProcessGroup.hpp>

#ifdef USE_C10D_GLOO
#include <c10d/ProcessGroupGloo.hpp>
#include <c10d/ProcessGroupWrapper.hpp>
#endif

#ifdef USE_C10D_NCCL
#include <c10d/ProcessGroupNCCL.hpp>
#endif

#ifdef USE_C10D_MPI
#include <c10d/ProcessGroupMPI.hpp>
#endif

#include <c10d/PrefixStore.hpp>
#include <fmt/format.h>
#include <pybind11/chrono.h>

#include <c10d/comm.hpp>
#include <c10d/frontend.hpp>
#include <c10d/logger.hpp>
#include <c10d/reducer.hpp>
#include <torch/csrc/Exceptions.h>
#include <torch/csrc/distributed/c10d/python_comm_hook.h>
#include <torch/csrc/jit/python/pybind_utils.h>
#include <torch/csrc/utils/object_ptr.h>
#include <torch/csrc/utils/pybind.h>

#include <torch/custom_class.h>

namespace {

// Wrapper to ensure GIL is released before destructing ProcessGroupGloo
// TODO: move this somewhere more generally useful
template <typename T>
class IntrusivePtrNoGilDestructor {
  c10::intrusive_ptr<T> impl_;

 public:
  IntrusivePtrNoGilDestructor() = default;
  IntrusivePtrNoGilDestructor(const IntrusivePtrNoGilDestructor&) = default;
  IntrusivePtrNoGilDestructor(IntrusivePtrNoGilDestructor&&) = default;
  IntrusivePtrNoGilDestructor& operator=(const IntrusivePtrNoGilDestructor&) =
      default;
  IntrusivePtrNoGilDestructor& operator=(IntrusivePtrNoGilDestructor&&) =
      default;
  /* implicit */ IntrusivePtrNoGilDestructor(c10::intrusive_ptr<T> impl)
      : impl_(std::move(impl)) {}
  // This ctor is very important; see
  // https://github.com/pybind/pybind11/issues/2957
  explicit IntrusivePtrNoGilDestructor(T* impl)
      : impl_(c10::intrusive_ptr<T>::unsafe_steal_from_new(impl)) {}
  ~IntrusivePtrNoGilDestructor() {
    if (impl_) {
      if (PyGILState_Check()) {
        pybind11::gil_scoped_release release;
        impl_.reset();
      } else {
        impl_.reset();
      }
    }
  }
  T& operator*() const noexcept {
    return *impl_;
  }
  T* operator->() const noexcept {
    return impl_.get();
  }
  C10_NODISCARD T* get() const noexcept {
    return impl_.get();
  }
  void reset() noexcept {
    impl_.reset();
  }
  operator bool() const noexcept {
    return impl_;
  }
};

} // anonymous namespace

PYBIND11_DECLARE_HOLDER_TYPE(T, IntrusivePtrNoGilDestructor<T>, true);

namespace torch {
namespace distributed {
namespace c10d {

namespace {

std::vector<std::string> split(char separator, const std::string& string) {
  std::vector<std::string> pieces;
  std::stringstream ss(string);
  std::string item;
  while (std::getline(ss, item, separator)) {
    pieces.push_back(std::move(item));
  }
  return pieces;
}

template <typename T>
using shared_ptr_class_ = py::class_<T, std::shared_ptr<T>>;

constexpr auto kDeprecationWarning =
    "{} API is being deprecated, please ping "
    "https://github.com/pytorch/pytorch/issues/46291 "
    "if you see this warning";
template <typename T>
using intrusive_ptr_class_ = py::class_<T, c10::intrusive_ptr<T>>;

template <typename T>
using intrusive_ptr_no_gil_destructor_class_ =
    py::class_<T, IntrusivePtrNoGilDestructor<T>>;

// PythonStore is a pybind11 trampoline class to allow a Python
// class to inherit from c10d.Store and implement its interface.
class PythonStore : public ::c10d::Store {
 public:
  using ::c10d::Store::Store;

  // Note: this function manually calls the Python-side overload
  // for this function instead of using the PYBIND11_OVERLOAD_XYZ
  // macros. This is done so that we can call the Python-side
  // function with a std::string instead of a std::vector<uint8_t>.
  void set(const std::string& key, const std::vector<uint8_t>& value) override {
    pybind11::gil_scoped_acquire gil;
    pybind11::function fn =
        pybind11::get_overload(static_cast<const ::c10d::Store*>(this), "set");
    TORCH_INTERNAL_ASSERT(fn);
    // Call function with a py::bytes object for the value.
    fn(key,
       py::bytes(reinterpret_cast<const char*>(value.data()), value.size()));
  }

  // Note: this function manually calls the Python-side overload
  // for this function instead of using the PYBIND11_OVERLOAD_XYZ
  // macros. This is done so that the Python-side function can
  // return a py::bytes instead of a std::vector<uint8_t>.
  std::vector<uint8_t> get(const std::string& key) override {
    pybind11::gil_scoped_acquire gil;
    pybind11::function fn =
        pybind11::get_overload(static_cast<const ::c10d::Store*>(this), "get");
    TORCH_INTERNAL_ASSERT(fn);
    // Cast return value from Python to py::bytes, then implicitly
    // convert that to a std::string, so that we can construct a
    // std::vector<uint8_t>. There is no API for directly accessing
    // the contents of the py::bytes object.
    std::string str = pybind11::cast<py::bytes>(fn(key));
    return std::vector<uint8_t>(str.begin(), str.end());
  }

  // Note: this function manually calls the Python-side overload
  // for this function instead of using the PYBIND11_OVERLOAD_XYZ
  // macros. This is done so that the Python-side function can
  // return a py::bytes instead of a std::vector<uint8_t>.
  std::vector<uint8_t> compareSet(
      const std::string& key,
      const std::vector<uint8_t>& expectedValue,
      const std::vector<uint8_t>& desiredValue) override {
    pybind11::gil_scoped_acquire gil;
    pybind11::function fn = pybind11::get_overload(
        static_cast<const ::c10d::Store*>(this), "compare_set");
    TORCH_INTERNAL_ASSERT(fn);
    // Cast return value from Python to py::bytes, then implicitly
    // convert that to a std::string, so that we can construct a
    // std::vector<uint8_t>. There is no API for directly accessing
    // the contents of the py::bytes object.
    std::string str =
        pybind11::cast<py::bytes>(fn(key, expectedValue, desiredValue));
    return std::vector<uint8_t>(str.begin(), str.end());
  }

  int64_t add(const std::string& key, int64_t value) override {
    PYBIND11_OVERLOAD_PURE(int64_t, ::c10d::Store, add, key, value);
  }

  int64_t getNumKeys() override {
    PYBIND11_OVERLOAD_PURE(int64_t, ::c10d::Store, getNumKeys);
  }

  bool deleteKey(const std::string& key) override {
    PYBIND11_OVERLOAD_PURE(bool, ::c10d::Store, deleteKey, key);
  }

  bool check(const std::vector<std::string>& keys) override {
    PYBIND11_OVERLOAD_PURE(bool, ::c10d::Store, check, keys);
  }

  void wait(const std::vector<std::string>& keys) override {
    PYBIND11_OVERLOAD_PURE(void, ::c10d::Store, wait, keys);
  }

  void wait(
      const std::vector<std::string>& keys,
      const std::chrono::milliseconds& timeout) override {
    PYBIND11_OVERLOAD_PURE(void, ::c10d::Store, wait, keys, timeout);
  }
};

// Called from DDP's Python API to create a c10d Python comm hook object.
// The input state and callable comm_hook are Python objects. It later calls
// register_comm_hook function of the reducer input to register the hook.
void _register_comm_hook(
    ::c10d::Reducer& reducer,
    py::object state,
    py::object comm_hook) {
  reducer.register_comm_hook(std::make_unique<::c10d::PythonCommHook>(
      std::move(state), std::move(comm_hook)));
}

// Called from DDP's Python API to create a c10d C++ comm hook.
// The input is an enum hook type. It later calls register_builtin_comm_hook
// function of the reducer input to set the hook type.
void _register_builtin_comm_hook(
    ::c10d::Reducer& reducer,
    ::c10d::BuiltinCommHookType comm_hook_type) {
  reducer.register_builtin_comm_hook(comm_hook_type);
}

PyObject* c10d_init(PyObject* _unused, PyObject* noargs) {
  C10_LOG_API_USAGE_ONCE("c10d.python.import");
  ::c10d::initCustomClassBindings();

  auto c10d_module = THPObjectPtr(PyImport_ImportModule("torch.distributed"));
  if (!c10d_module) {
    throw python_error();
  }

  auto torch_C_module = THPObjectPtr(PyImport_ImportModule("torch._C"));
  if (!torch_C_module) {
    throw python_error();
  }

  auto torch_C_m = py::handle(torch_C_module).cast<py::module>();
  auto m =
      torch_C_m.def_submodule("_distributed_c10d", "distributed c10d bindings");

  auto module = py::handle(m).cast<py::module>();

  module
      .def(
          "_register_comm_hook",
          &_register_comm_hook,
          py::arg("reducer"),
          py::arg("state"),
          py::arg("comm_hook"),
          py::call_guard<py::gil_scoped_release>())
      .def(
          "_register_builtin_comm_hook",
          &_register_builtin_comm_hook,
          py::arg("reducer"),
          py::arg("comm_hook_type"));

  shared_ptr_class_<::c10d::GradBucket>(
      module,
      "GradBucket",
      R"(
This class mainly passes a flattened gradient tensor
(returned by :meth:`~torch.distributed.GradBucket.get_tensor`)
to DDP communication hook.
This tensor can be further decomposed into a list of per-parameter tensors within this bucket
(returned by :meth:`~torch.distributed.GradBucket.get_per_parameter_tensors`)
to apply layer-wise operations.
)")
      .def(
          py::init<
              size_t,
              const Tensor&,
              const std::vector<size_t>&,
              const std::vector<size_t>&,
              const std::vector<c10::IntArrayRef>&>(),
          py::arg("index"),
          py::arg("tensor"),
          py::arg("offsets"),
          py::arg("lengths"),
          py::arg("sizes_list"))
      .def(
          "get_index",
          &::c10d::GradBucket::getIndex,
          py::call_guard<py::gil_scoped_release>(),
          R"(
.. warning::
    Since the buckets are rebuilt after the first iteration, should not rely on the indices at the beginning of training.

Returns:
    The index of a bucket that stores gradients of a few contiguous layers.
    All the gradients are bucketized.
)")
      .def(
          "get_tensor",
          &::c10d::GradBucket::getTensor,
          py::call_guard<py::gil_scoped_release>(),
          R"(
Returns:
    A flattened 1D ``torch.Tensor``,
    which can be further decomposed into a list of per-parameter tensors within this bucket.
)")
      .def(
          "get_per_parameter_tensors",
          &::c10d::GradBucket::getPerParameterTensors,
          py::call_guard<py::gil_scoped_release>(),
          R"(
Returns:
    A list of ``torch.Tensor``. Each tensor in the list corresponds to a parameter.
)")
      .def(
          "is_the_last_bucket_to_allreduce",
          &::c10d::GradBucket::isTheLastBucketToAllreduce,
          py::call_guard<py::gil_scoped_release>(),
          R"(
Returns:
    Whether this bucket is the last bucket to allreduce in an iteration.
    This also means that this bucket corresponds to the first few layers in the forward pass.
)")
      .def(
          "set_tensor",
          &::c10d::GradBucket::setTensor,
          py::arg("tensor"),
          py::call_guard<py::gil_scoped_release>(),
          R"(
Replaces the tensor in the bucket with the input tensor.
)");

  py::enum_<::c10d::BuiltinCommHookType>(module, "BuiltinCommHookType", R"(
An enum-like class for built-in communication hooks: ``ALLREDUCE`` and ``FP16_COMPRESS``.)")
      .value("ALLREDUCE", ::c10d::BuiltinCommHookType::ALLREDUCE)
      .value("FP16_COMPRESS", ::c10d::BuiltinCommHookType::FP16_COMPRESS);

  shared_ptr_class_<::c10d::Reducer>(module, "Reducer")
      .def(
          py::init<
              std::vector<std::vector<at::Tensor>>,
              std::vector<std::vector<size_t>>,
              c10::intrusive_ptr<::c10d::ProcessGroup>,
              std::vector<std::vector<bool>>,
              int64_t,
              bool,
              bool,
              std::unordered_map<size_t, std::string>>(),
          py::arg("replicas"),
          py::arg("bucket_indices"),
          py::arg("process_group"),
          py::arg("expect_sparse_gradients") = std::vector<std::vector<bool>>(),
          py::arg("bucket_bytes_cap") = ::c10d::kDefaultBucketBytesCap,
          py::arg("find_unused_parameters") = false,
          py::arg("gradient_as_bucket_view") = false,
          py::arg("param_to_name_mapping") =
              std::unordered_map<size_t, std::string>(),
          py::call_guard<py::gil_scoped_release>())
      .def(
          "prepare_for_forward",
          &::c10d::Reducer::prepare_for_forward,
          py::call_guard<py::gil_scoped_release>())
      .def(
          "prepare_for_backward",
          &::c10d::Reducer::prepare_for_backward,
          py::call_guard<py::gil_scoped_release>())
      .def(
          "prepare_for_backward",
          [](::c10d::Reducer& reducer, const at::Tensor& output) -> void {
            reducer.prepare_for_backward({output});
          },
          py::call_guard<py::gil_scoped_release>())
      .def("get_backward_stats", &::c10d::Reducer::get_backward_stats)
      .def(
          "_rebuild_buckets",
          &::c10d::Reducer::rebuild_buckets,
          py::call_guard<py::gil_scoped_release>())
      .def(
          "get_bucket_tensors",
          &::c10d::Reducer::get_bucket_tensors,
          py::call_guard<py::gil_scoped_release>())
      .def(
          "_push_all_rebuilt_params",
          &::c10d::Reducer::push_rebuilt_params_for_all_indices,
          py::call_guard<py::gil_scoped_release>())
      .def(
          "_set_forward_pass_work_handle",
          &::c10d::Reducer::set_forward_pass_work_handle,
          py::call_guard<py::gil_scoped_release>())
      .def(
          "_get_local_used_maps",
          &::c10d::Reducer::get_local_used_maps_on_device)
      .def(
          "save_thread_local_state",
          &::c10d::Reducer::save_thread_local_state,
          py::call_guard<py::gil_scoped_release>())
      .def(
          "_set_ddp_runtime_logging_sample_rate",
          &::c10d::Reducer::set_ddp_runtime_logging_sample_rate,
          py::arg("sample_rate"),
          py::call_guard<py::gil_scoped_release>())
      .def(
          "_set_static_graph",
          &::c10d::Reducer::set_static_graph,
          py::call_guard<py::gil_scoped_release>())
      .def(
          "_delay_all_reduce",
          &::c10d::Reducer::delay_all_reduce,
          py::call_guard<py::gil_scoped_release>())
      .def(
          "set_logger",
          [](::c10d::Reducer& reducer,
             const std::shared_ptr<::c10d::Logger> logger) {
            std::weak_ptr<::c10d::Logger> logger_weakref = logger;
            reducer.set_logger(logger_weakref);
          });

  shared_ptr_class_<::c10d::Logger>(module, "Logger")
      .def(
          py::init<std::shared_ptr<::c10d::Reducer>>(),
          py::arg("reducer"),
          py::call_guard<py::gil_scoped_release>())
      .def(
          "set_construction_data_and_log",
          &::c10d::Logger::set_construction_data_and_log,
          py::arg("module_name"),
          py::arg("device_ids"),
          py::arg("output_device"),
          py::arg("broadcast_buffers"),
          py::call_guard<py::gil_scoped_release>())
      .def(
          "set_runtime_stats_and_log",
          &::c10d::Logger::set_runtime_stats_and_log,
          py::call_guard<py::gil_scoped_release>())
      .def(
          "set_error_and_log",
          [](::c10d::Logger& logger, const std::string& error) {
              logger.set_error_and_log(error);
          },
          py::call_guard<py::gil_scoped_release>())
      .def(
          "_get_ddp_logging_data",
          &::c10d::Logger::get_ddp_logging_data,
          py::call_guard<py::gil_scoped_release>())
      .def(
          "_set_comm_hook_name",
          &::c10d::Logger::set_comm_hook,
          py::arg("comm_hook"),
          py::call_guard<py::gil_scoped_release>())
      .def(
          "_set_uneven_input_join",
          &::c10d::Logger::set_uneven_input_join,
          py::call_guard<py::gil_scoped_release>())
      .def(
          "_set_static_graph",
          &::c10d::Logger::set_static_graph,
          py::call_guard<py::gil_scoped_release>());

  py::enum_<::c10d::DistributedDebugLevel>(module, "_DistributedDebugLevel", R"(
      An enum whose values correspond to different debug settings of the
      torch.distributed package. Currently supporting settings are OFF, INFO,
      and DETAIL, which can be set via the TORCH_DISTRIBUTED_DEBUG environment
      variable.
  )")
      .value("OFF", ::c10d::DistributedDebugLevel::OFF)
      .value("INFO", ::c10d::DistributedDebugLevel::INFO)
      .value("DETAIL", ::c10d::DistributedDebugLevel::DETAIL);

  module.def(
      "_get_debug_mode",
      &::c10d::parseDistDebugLevel,
      py::call_guard<py::gil_scoped_release>());

  py::enum_<::c10d::ReduceOp>(module, "ReduceOp", R"(
An enum-like class for available reduction operations: ``SUM``, ``PRODUCT``,
``MIN``, ``MAX``, ``BAND``, ``BOR``, and ``BXOR``.

Note that ``BAND``, ``BOR``, and ``BXOR`` reductions are not available when
using the ``NCCL`` backend.

Additionally, ``MAX``, ``MIN`` and ``PRODUCT`` are not supported for complex tensors.

The values of this class can be accessed as attributes, e.g., ``ReduceOp.SUM``.
They are used in specifying strategies for reduction collectives, e.g.,
:func:`reduce`, :func:`all_reduce_multigpu`, etc.)")
      .value("SUM", ::c10d::ReduceOp::SUM)
      .value("PRODUCT", ::c10d::ReduceOp::PRODUCT)
      .value("MIN", ::c10d::ReduceOp::MIN)
      .value("MAX", ::c10d::ReduceOp::MAX)
      .value("BAND", ::c10d::ReduceOp::BAND)
      .value("BOR", ::c10d::ReduceOp::BOR)
      .value("BXOR", ::c10d::ReduceOp::BXOR);

  py::class_<::c10d::BroadcastOptions>(module, "BroadcastOptions")
      .def(py::init<>())
      .def_readwrite("rootRank", &::c10d::BroadcastOptions::rootRank)
      .def_readwrite("rootTensor", &::c10d::BroadcastOptions::rootTensor)
      .def_readwrite("timeout", &::c10d::BroadcastOptions::timeout);

  py::class_<::c10d::AllreduceOptions>(module, "AllreduceOptions")
      .def(py::init<>())
      .def_readwrite("reduceOp", &::c10d::AllreduceOptions::reduceOp)
      .def_readwrite("timeout", &::c10d::AllreduceOptions::timeout);

  py::class_<::c10d::AllreduceCoalescedOptions>(
      module, "AllreduceCoalescedOptions")
      .def(py::init<>())
      .def_readwrite("reduceOp", &::c10d::AllreduceCoalescedOptions::reduceOp)
      .def_readwrite("timeout", &::c10d::AllreduceCoalescedOptions::timeout);

  py::class_<::c10d::ReduceOptions>(module, "ReduceOptions")
      .def(py::init<>())
      .def_readwrite("reduceOp", &::c10d::ReduceOptions::reduceOp)
      .def_readwrite("rootRank", &::c10d::ReduceOptions::rootRank)
      .def_readwrite("rootTensor", &::c10d::ReduceOptions::rootTensor)
      .def_readwrite("timeout", &::c10d::ReduceOptions::timeout);

  py::class_<::c10d::AllgatherOptions>(module, "AllgatherOptions")
      .def(py::init<>())
      .def_readwrite("timeout", &::c10d::AllgatherOptions::timeout);

  py::class_<::c10d::GatherOptions>(module, "GatherOptions")
      .def(py::init<>())
      .def_readwrite("rootRank", &::c10d::GatherOptions::rootRank)
      .def_readwrite("timeout", &::c10d::GatherOptions::timeout);

  py::class_<::c10d::ScatterOptions>(module, "ScatterOptions")
      .def(py::init<>())
      .def_readwrite("rootRank", &::c10d::ScatterOptions::rootRank)
      .def_readwrite("timeout", &::c10d::ScatterOptions::timeout);

  py::class_<::c10d::ReduceScatterOptions>(module, "ReduceScatterOptions")
      .def(py::init<>())
      .def_readwrite("reduceOp", &::c10d::ReduceScatterOptions::reduceOp)
      .def_readwrite("timeout", &::c10d::ReduceScatterOptions::timeout);

  py::class_<::c10d::BarrierOptions>(module, "BarrierOptions")
      .def(py::init<>())
      .def_readwrite("device_ids", &::c10d::BarrierOptions::device_ids)
      .def_readwrite("timeout", &::c10d::BarrierOptions::timeout);

  py::class_<::c10d::AllToAllOptions>(module, "AllToAllOptions")
      .def(py::init<>())
      .def_readwrite("timeout", &::c10d::AllToAllOptions::timeout);

  auto store =
      py::class_<::c10d::Store, c10::intrusive_ptr<::c10d::Store>, PythonStore>(
          module,
          "Store",
          R"(
Base class for all store implementations, such as the 3 provided by PyTorch
distributed: (:class:`~torch.distributed.TCPStore`, :class:`~torch.distributed.FileStore`,
and :class:`~torch.distributed.HashStore`).
)")
          // Default constructor.
          .def(py::init<>())
          // Convert from std::string to std::vector<uint8>.
          .def(
              "set",
              [](::c10d::Store& store,
                 const std::string& key,
                 const std::string& value) {
                std::vector<uint8_t> value_(value.begin(), value.end());
                store.set(key, value_);
              },
              py::call_guard<py::gil_scoped_release>(),
              R"(
Inserts the key-value pair into the store based on the supplied ``key`` and
``value``. If ``key`` already exists in the store, it will overwrite the old
value with the new supplied ``value``.

Arguments:
    key (str): The key to be added to the store.
    value (str): The value associated with ``key`` to be added to the store.

Example::
    >>> import torch.distributed as dist
    >>> from datetime import timedelta
    >>> store = dist.TCPStore("127.0.0.1", 0, 1, True, timedelta(seconds=30))
    >>> store.set("first_key", "first_value")
    >>> # Should return "first_value"
    >>> store.get("first_key")
)")
          .def(
              "compare_set",
              [](::c10d::Store& store,
                 const std::string& key,
                 const std::string& expected_value,
                 const std::string& desired_value) -> py::bytes {
                std::vector<uint8_t> expectedValue_(
                    expected_value.begin(), expected_value.end());
                std::vector<uint8_t> desiredValue_(
                    desired_value.begin(), desired_value.end());
                auto value =
                    store.compareSet(key, expectedValue_, desiredValue_);
                return py::bytes(
                    reinterpret_cast<char*>(value.data()), value.size());
              },
              py::call_guard<py::gil_scoped_release>(),
              R"(
Inserts the key-value pair into the store based on the supplied ``key`` and
performs comparison between ``expected_value`` and ``desired_value`` before inserting. ``desired_value``
will only be set if ``expected_value`` for the ``key`` already exists in the store or if ``expected_value``
is an empty string.

Arguments:
    key (str): The key to be checked in the store.
    expected_value (str): The value associated with ``key`` to be checked before insertion.
    desired_value (str): The value associated with ``key`` to be added to the store.

Example::
    >>> import torch.distributed as dist
    >>> from datetime import timedelta
    >>> store = dist.TCPStore("127.0.0.1", 0, 1, True, timedelta(seconds=30))
    >>> store.set("key", "first_value")
    >>> store.compare_set("key", "first_value", "second_value")
    >>> # Should return "second_value"
    >>> store.get("key")
)")
          // Convert from std::vector<uint8_t> to py::bytes.
          // The returned value is not guaranteed to be valid UTF-8.
          .def(
              "get",
              [](::c10d::Store& store, const std::string& key) -> py::bytes {
                auto value = store.get(key);
                return py::bytes(
                    reinterpret_cast<char*>(value.data()), value.size());
              },
              py::call_guard<py::gil_scoped_release>(),
              R"(
Retrieves the value associated with the given ``key`` in the store. If ``key`` is not
present in the store, the function will wait for ``timeout``, which is defined
when initializing the store, before throwing an exception.

Arguments:
    key (str): The function will return the value associated with this key.

Returns:
    Value associated with ``key`` if ``key`` is in the store.

Example::
    >>> import torch.distributed as dist
    >>> from datetime import timedelta
    >>> store = dist.TCPStore("127.0.0.1", 0, 1, True, timedelta(seconds=30))
    >>> store.set("first_key", "first_value")
    >>> # Should return "first_value"
    >>> store.get("first_key")
)")
          .def(
              "add",
              &::c10d::Store::add,
              py::call_guard<py::gil_scoped_release>(),
              R"(
The first call to add for a given ``key`` creates a counter associated
with ``key`` in the store, initialized to ``amount``. Subsequent calls to add
with the same ``key`` increment the counter by the specified ``amount``.
Calling :meth:`~torch.distributed.store.add` with a key that has already
been set in the store by :meth:`~torch.distributed.store.set` will result
in an exception.

Arguments:
    key (str): The key in the store whose counter will be incremented.
    amount (int): The quantity by which the counter will be incremented.

Example::
    >>> import torch.distributed as dist
    >>> from datetime import timedelta
    >>> # Using TCPStore as an example, other store types can also be used
    >>> store = dist.TCPStore("127.0.0.1", 0, 1, True, timedelta(seconds=30))
    >>> store.add("first_key", 1)
    >>> store.add("first_key", 6)
    >>> # Should return 7
    >>> store.get("first_key")
)")
          .def(
              "delete_key",
              &::c10d::Store::deleteKey,
              py::call_guard<py::gil_scoped_release>(),
              R"(
Deletes the key-value pair associated with ``key`` from the store. Returns
`true` if the key was successfully deleted, and `false` if it was not.

.. warning::
    The ``delete_key`` API is only supported by the :class:`~torch.distributed.TCPStore` and :class:`~torch.distributed.HashStore`. Using this API
    with the :class:`~torch.distributed.FileStore` will result in an exception.

Arguments:
    key (str): The key to be deleted from the store

Returns:
    `True` if ``key`` was deleted, otherwise `False`.

Example::
    >>> import torch.distributed as dist
    >>> from datetime import timedelta
    >>> # Using TCPStore as an example, HashStore can also be used
    >>> store = dist.TCPStore("127.0.0.1", 0, 1, True, timedelta(seconds=30))
    >>> store.set("first_key")
    >>> # This should return true
    >>> store.delete_key("first_key")
    >>> # This should return false
    >>> store.delete_key("bad_key")
)")
          .def(
              "num_keys",
              &::c10d::Store::getNumKeys,
              py::call_guard<py::gil_scoped_release>(),
              R"(
Returns the number of keys set in the store. Note that this number will typically
be one greater than the number of keys added by :meth:`~torch.distributed.store.set`
and :meth:`~torch.distributed.store.add` since one key is used to coordinate all
the workers using the store.

.. warning::
    When used with the :class:`~torch.distributed.TCPStore`, ``num_keys`` returns the number of keys written to the underlying file. If the store is destructed and another store is created with the same file, the original keys will be retained.

Returns:
    The number of keys present in the store.

Example::
    >>> import torch.distributed as dist
    >>> from datetime import timedelta
    >>> # Using TCPStore as an example, other store types can also be used
    >>> store = dist.TCPStore("127.0.0.1", 0, 1, True, timedelta(seconds=30))
    >>> store.set("first_key", "first_value")
    >>> # This should return 2
    >>> store.num_keys()
)")
          .def(
              "set_timeout",
              &::c10d::Store::setTimeout,
              py::call_guard<py::gil_scoped_release>(),
              R"(
Sets the store's default timeout. This timeout is used during initialization and in
:meth:`~torch.distributed.store.wait` and :meth:`~torch.distributed.store.get`.

Arguments:
    timeout (timedelta): timeout to be set in the store.

Example::
    >>> import torch.distributed as dist
    >>> from datetime import timedelta
    >>> # Using TCPStore as an example, other store types can also be used
    >>> store = dist.TCPStore("127.0.0.1", 0, 1, True, timedelta(seconds=30))
    >>> store.set_timeout(timedelta(seconds=10))
    >>> # This will throw an exception after 10 seconds
    >>> store.wait(["bad_key"])
)")
          .def(
              "wait",
              [](::c10d::Store& store, const std::vector<std::string>& keys) {
                store.wait(keys);
              },
              py::call_guard<py::gil_scoped_release>(),
              R"(
Waits for each key in ``keys`` to be added to the store. If not all keys are
set before the ``timeout`` (set during store initialization), then ``wait``
will throw an exception.

Arguments:
    keys (list): List of keys on which to wait until they are set in the store.

Example::
    >>> import torch.distributed as dist
    >>> from datetime import timedelta
    >>> # Using TCPStore as an example, other store types can also be used
    >>> store = dist.TCPStore("127.0.0.1", 0, 1, True, timedelta(seconds=30))
    >>> # This will throw an exception after 30 seconds
    >>> store.wait(["bad_key"])
)")
          .def(
              "wait",
              [](::c10d::Store& store,
                 const std::vector<std::string>& keys,
                 const std::chrono::milliseconds& timeout) {
                store.wait(keys, timeout);
              },
              py::call_guard<py::gil_scoped_release>(),
              R"(
Waits for each key in ``keys`` to be added to the store, and throws an exception
if the keys have not been set by the supplied ``timeout``.

Arguments:
    keys (list): List of keys on which to wait until they are set in the store.
    timeout (timedelta): Time to wait for the keys to be added before throwing an exception.

Example::
    >>> import torch.distributed as dist
    >>> from datetime import timedelta
    >>> # Using TCPStore as an example, other store types can also be used
    >>> store = dist.TCPStore("127.0.0.1", 0, 1, True, timedelta(seconds=30))
    >>> # This will throw an exception after 10 seconds
    >>> store.wait(["bad_key"], timedelta(seconds=10))
)")
          .def_property_readonly(
              "timeout",
              &::c10d::Store::getTimeout,
              R"(Gets the timeout of the store.)");

  intrusive_ptr_class_<::c10d::FileStore>(
      module,
      "FileStore",
      store,
      R"(
A store implementation that uses a file to store the underlying key-value pairs.

Arguments:
    file_name (str): path of the file in which to store the key-value pairs
    world_size (int): The total number of processes using the store

Example::
    >>> import torch.distributed as dist
    >>> store1 = dist.FileStore("/tmp/filestore", 2)
    >>> store2 = dist.FileStore("/tmp/filestore", 2)
    >>> # Use any of the store methods from either the client or server after initialization
    >>> store1.set("first_key", "first_value")
    >>> store2.get("first_key")

      )")
      .def(py::init<const std::string&, int>());

#ifndef _WIN32
  intrusive_ptr_class_<::c10d::HashStore>(
      module,
      "HashStore",
      store,
      R"(
A thread-safe store implementation based on an underlying hashmap. This store can be used
within the same process (for example, by other threads), but cannot be used across processes.

Example::
    >>> import torch.distributed as dist
    >>> store = dist.HashStore()
    >>> # store can be used from other threads
    >>> # Use any of the store methods after initialization
    >>> store.set("first_key", "first_value")
      )")
      .def(py::init<>());
#endif

  intrusive_ptr_class_<::c10d::TCPStore>(
      module,
      "TCPStore",
      store,
      R"(
A TCP-based distributed key-value store implementation. The server store holds
the data, while the client stores can connect to the server store over TCP and
perform actions such as :meth:`~torch.distributed.store.set` to insert a key-value
pair, :meth:`~torch.distributed.store.get` to retrieve a key-value pair, etc. There
should always be one server store initialized because the client store(s) will wait for
the server to establish a connection.

Arguments:
    host_name (str): The hostname or IP Address the server store should run on.
    port (int): The port on which the server store should listen for incoming requests.
    world_size (int, optional): The total number of store users (number of clients + 1 for the server). Default is -1 (a negative value indicates an non-fixed number of store users).
    is_master (bool, optional): True when initializing the server store and False for client stores. Default is False.
    timeout (timedelta, optional): Timeout used by the store during initialization and for methods such as :meth:`~torch.distributed.store.get` and :meth:`~torch.distributed.store.wait`. Default is timedelta(seconds=300)
    wait_for_worker (bool, optional): Whether to wait for all the workers to connect with the server store. This is only applicable when world_size is a fixed value. Default is True.

Example::
    >>> import torch.distributed as dist
    >>> from datetime import timedelta
    >>> # Run on process 1 (server)
    >>> server_store = dist.TCPStore("127.0.0.1", 1234, 2, True, timedelta(seconds=30))
    >>> # Run on process 2 (client)
    >>> client_store = dist.TCPStore("127.0.0.1", 1234, 2, False)
    >>> # Use any of the store methods from either the client or server after initialization
    >>> server_store.set("first_key", "first_value")
    >>> client_store.get("first_key")
      )")
      .def(
          py::init([](const std::string& host,
                      ::c10d::PortType port,
                      int worldSize,
                      bool isServer,
                      std::chrono::milliseconds timeout,
                      bool waitWorkers,
                      bool multiTenant) {
            c10::optional<std::size_t> numWorkers = c10::nullopt;
            if (worldSize > -1) {
              numWorkers = static_cast<std::size_t>(worldSize);
            }

            ::c10d::TCPStoreOptions opts{
                port, isServer, numWorkers, waitWorkers, timeout, multiTenant};

            return c10::make_intrusive<::c10d::TCPStore>(host, opts);
          }),
          py::arg("host_name"),
          py::arg("port"),
          py::arg("world_size") = -1,
          // using noconvert() requires this argument to be True or False
          // prevents accidental implicit conversion to bool
          py::arg("is_master").noconvert() = false,
          py::arg("timeout") =
              std::chrono::milliseconds(::c10d::Store::kDefaultTimeout),
          py::arg("wait_for_workers") = true,
          py::arg("multi_tenant") = false)
      .def_property_readonly(
          "host",
          &::c10d::TCPStore::getHost,
          R"(Gets the hostname on which the store listens for requests.)")

      .def_property_readonly(
          "port",
          &::c10d::TCPStore::getPort,
          R"(Gets the port number on which the store listens for requests.)");

  intrusive_ptr_class_<::c10d::PrefixStore>(
      module,
      "PrefixStore",
      store,
      R"(
A wrapper around any of the 3 key-value stores (:class:`~torch.distributed.TCPStore`,
:class:`~torch.distributed.FileStore`, and :class:`~torch.distributed.HashStore`)
that adds a prefix to each key inserted to the store.

Arguments:
    prefix (str): The prefix string that is prepended to each key before being inserted into the store.
    store (torch.distributed.store): A store object that forms the underlying key-value store.
      )")
      .def(py::init<const std::string&, c10::intrusive_ptr<::c10d::Store>>());

  auto processGroup =
      intrusive_ptr_class_<::c10d::ProcessGroup>(module, "ProcessGroup")
          .def("rank", &::c10d::ProcessGroup::getRank)
          .def("size", &::c10d::ProcessGroup::getSize)

          .def(
              "broadcast",
              &::c10d::ProcessGroup::broadcast,
              py::arg("tensors"),
              py::arg("opts") = ::c10d::BroadcastOptions(),
              py::call_guard<py::gil_scoped_release>())

          .def(
              "broadcast",
              [](::c10d::ProcessGroup& pg, at::Tensor& x, int rootRank) {
                ::c10d::BroadcastOptions opts;
                opts.rootRank = rootRank;
                std::vector<at::Tensor> xs = {x};
                return pg.broadcast(xs, opts);
              },
              py::arg("tensor"),
              py::arg("root"),
              py::call_guard<py::gil_scoped_release>())

          .def(
              "allreduce",
              &::c10d::ProcessGroup::allreduce,
              py::arg("tensors"),
              py::arg("opts") = ::c10d::AllreduceOptions(),
              py::call_guard<py::gil_scoped_release>())

          .def(
              "allreduce",
              [](::c10d::ProcessGroup& pg,
                 std::vector<at::Tensor>& xs,
                 ::c10d::ReduceOp op) {
                ::c10d::AllreduceOptions opts;
                opts.reduceOp = op;
                return pg.allreduce(xs, opts);
              },
              py::arg("tensors"),
              py::arg("op") = ::c10d::ReduceOp::SUM,
              py::call_guard<py::gil_scoped_release>())

          .def(
              "allreduce",
              [](::c10d::ProcessGroup& pg, at::Tensor& x, ::c10d::ReduceOp op) {
                ::c10d::AllreduceOptions opts;
                opts.reduceOp = op;
                std::vector<at::Tensor> xs = {x};
                return pg.allreduce(xs, opts);
              },
              py::arg("tensor"),
              py::arg("op") = ::c10d::ReduceOp::SUM,
              py::call_guard<py::gil_scoped_release>())

          .def(
              "allreduce_coalesced",
              [](::c10d::ProcessGroup& pg,
                 std::vector<at::Tensor>& xs,
                 ::c10d::AllreduceCoalescedOptions opts) {
                return pg.allreduce_coalesced(xs, opts);
              },
              py::arg("tensors"),
              py::arg("opts") = ::c10d::AllreduceCoalescedOptions(),
              py::call_guard<py::gil_scoped_release>())

          .def(
              "reduce",
              &::c10d::ProcessGroup::reduce,
              py::arg("tensors"),
              py::arg("opts") = ::c10d::ReduceOptions(),
              py::call_guard<py::gil_scoped_release>())

          .def(
              "reduce",
              [](::c10d::ProcessGroup& pg,
                 at::Tensor& x,
                 int rootRank,
                 ::c10d::ReduceOp op) {
                ::c10d::ReduceOptions opts;
                opts.reduceOp = op;
                opts.rootRank = rootRank;
                std::vector<at::Tensor> xs = {x};
                return pg.reduce(xs, opts);
              },
              py::arg("tensor"),
              py::arg("root"),
              py::arg("op") = ::c10d::ReduceOp::SUM,
              py::call_guard<py::gil_scoped_release>())

          .def(
              "allgather",
              &::c10d::ProcessGroup::allgather,
              py::arg("output_tensors"),
              py::arg("input_tensors"),
              py::arg("opts") = ::c10d::AllgatherOptions(),
              py::call_guard<py::gil_scoped_release>())

          .def(
              "_allgather_base",
              &::c10d::ProcessGroup::_allgather_base,
              py::arg("output"),
              py::arg("input"),
              py::arg("opts") = ::c10d::AllgatherOptions(),
              py::call_guard<py::gil_scoped_release>())

          .def(
              "allgather",
              [](::c10d::ProcessGroup& pg,
                 std::vector<at::Tensor>& output,
                 at::Tensor& input) {
                std::vector<std::vector<at::Tensor>> outputs = {output};
                std::vector<at::Tensor> inputs = {input};
                return pg.allgather(
                    outputs, inputs, ::c10d::AllgatherOptions());
              },
              py::arg("output_tensors"),
              py::arg("input_tensor"),
              py::call_guard<py::gil_scoped_release>())

          .def(
              "allgather_coalesced",
              &::c10d::ProcessGroup::allgather_coalesced,
              py::arg("output_lists"),
              py::arg("input_list"),
              py::arg("opts") = ::c10d::AllgatherOptions(),
              py::call_guard<py::gil_scoped_release>())

          .def(
              "gather",
              &::c10d::ProcessGroup::gather,
              py::arg("output_tensors"),
              py::arg("input_tensors"),
              py::arg("opts") = ::c10d::GatherOptions(),
              py::call_guard<py::gil_scoped_release>())

          .def(
              "gather",
              [](::c10d::ProcessGroup& pg,
                 std::vector<at::Tensor>& output,
                 at::Tensor& input,
                 int rootRank) {
                ::c10d::GatherOptions opts;
                opts.rootRank = rootRank;
                std::vector<std::vector<at::Tensor>> outputs = {output};
                std::vector<at::Tensor> inputs = {input};
                return pg.gather(outputs, inputs, opts);
              },
              py::arg("output_tensors"),
              py::arg("input_tensor"),
              py::arg("root"),
              py::call_guard<py::gil_scoped_release>())

          .def(
              "scatter",
              &::c10d::ProcessGroup::scatter,
              py::arg("output_tensors"),
              py::arg("input_tensors"),
              py::arg("opts") = ::c10d::ScatterOptions(),
              py::call_guard<py::gil_scoped_release>())

          .def(
              "scatter",
              [](::c10d::ProcessGroup& pg,
                 at::Tensor& output,
                 std::vector<at::Tensor>& input,
                 int rootRank) {
                ::c10d::ScatterOptions opts;
                opts.rootRank = rootRank;
                std::vector<std::vector<at::Tensor>> inputs = {input};
                std::vector<at::Tensor> outputs = {output};
                return pg.scatter(outputs, inputs, opts);
              },
              py::arg("output_tensor"),
              py::arg("input_tensors"),
              py::arg("root"),
              py::call_guard<py::gil_scoped_release>())

          .def(
              "reduce_scatter",
              &::c10d::ProcessGroup::reduce_scatter,
              py::arg("output_tensors"),
              py::arg("input_tensors"),
              py::arg("opts") = ::c10d::ReduceScatterOptions(),
              py::call_guard<py::gil_scoped_release>())

          .def(
              "reduce_scatter",
              [](::c10d::ProcessGroup& pg,
                 at::Tensor& output,
                 std::vector<at::Tensor>& input) {
                std::vector<at::Tensor> outputs = {output};
                std::vector<std::vector<at::Tensor>> inputs = {input};
                return pg.reduce_scatter(
                    outputs, inputs, ::c10d::ReduceScatterOptions());
              },
              py::arg("output_tensors"),
              py::arg("input_tensor"),
              py::call_guard<py::gil_scoped_release>())

          .def(
              "alltoall_base",
              &::c10d::ProcessGroup::alltoall_base,
              py::arg("output_tensor"),
              py::arg("input_tensor"),
              py::arg("output_split_sizes"),
              py::arg("input_split_sizes"),
              py::arg("opts") = ::c10d::AllToAllOptions(),
              py::call_guard<py::gil_scoped_release>())

          .def(
              "alltoall_base",
              [](::c10d::ProcessGroup& pg,
                 at::Tensor& output,
                 at::Tensor& input,
                 std::vector<int64_t> outputSplitSizes,
                 std::vector<int64_t> inputSplitSizes) {
                return pg.alltoall_base(
                    output,
                    input,
                    outputSplitSizes,
                    inputSplitSizes,
                    ::c10d::AllToAllOptions());
              },
              py::arg("output"),
              py::arg("input"),
              py::arg("output_split_sizes"),
              py::arg("input_split_sizes"),
              py::call_guard<py::gil_scoped_release>())

          .def(
              "alltoall",
              &::c10d::ProcessGroup::alltoall,
              py::arg("output_tensor"),
              py::arg("input_tensor"),
              py::arg("opts") = ::c10d::AllToAllOptions(),
              py::call_guard<py::gil_scoped_release>())

          .def(
              "alltoall",
              [](::c10d::ProcessGroup& pg,
                 std::vector<at::Tensor>& output,
                 std::vector<at::Tensor>& input) {
                return pg.alltoall(output, input, ::c10d::AllToAllOptions());
              },
              py::arg("output"),
              py::arg("input"),
              py::call_guard<py::gil_scoped_release>())

          .def(
              "send",
              &::c10d::ProcessGroup::send,
              py::call_guard<py::gil_scoped_release>())

          .def(
              "recv",
              &::c10d::ProcessGroup::recv,
              py::call_guard<py::gil_scoped_release>())

          .def(
              "recv_anysource",
              &::c10d::ProcessGroup::recvAnysource,
              py::call_guard<py::gil_scoped_release>())

          .def(
              "barrier",
              &::c10d::ProcessGroup::barrier,
              py::arg("opts") = ::c10d::BarrierOptions(),
              py::call_guard<py::gil_scoped_release>())
          .def(
              "_set_sequence_number_for_group",
              &::c10d::ProcessGroup::setSequenceNumberForGroup,
              py::call_guard<py::gil_scoped_release>())
          .def(
              "_get_sequence_number_for_group",
              &::c10d::ProcessGroup::getSequenceNumberForGroup,
              py::call_guard<py::gil_scoped_release>())
          .def(
              "monitored_barrier",
              [](const c10::intrusive_ptr<::c10d::ProcessGroup>& self,
                 const std::chrono::milliseconds& timeout,
                 bool waitAllRanks) {
                ::c10d::BarrierOptions opts;
                opts.timeout = timeout;
                return self->monitoredBarrier(opts, waitAllRanks);
              },
              py::arg("timeout") = ::c10d::kUnsetTimeout,
              py::arg("wait_all_ranks") = false,
              py::call_guard<py::gil_scoped_release>())
          .def(
              "_get_backend_name",
              &::c10d::ProcessGroup::getBackendName,
              py::call_guard<py::gil_scoped_release>());

  // base ProcessGroup::Options binding
  auto processGroupOptions =
      intrusive_ptr_class_<::c10d::ProcessGroup::Options>(
          processGroup,
          "Options",
          R"(
Base class for all processs group options implementations, such as the nccl
options :class:`~torch.distributed.ProcessGroupNCCL.Options`).
)")
          .def_readonly("backend", &::c10d::ProcessGroup::Options::backend)
          .def_readwrite("_timeout", &::c10d::ProcessGroup::Options::timeout);

#ifndef _WIN32
  module.def(
      "_round_robin_process_groups",
      [](std::vector<c10::intrusive_ptr<::c10d::ProcessGroup>> processGroups)
          -> c10::intrusive_ptr<::c10d::ProcessGroup> {
        if (processGroups.size() == 0) {
          throw std::invalid_argument("Specify at least 1 process group");
        }
        const auto& first = processGroups.front();
        return c10::make_intrusive<::c10d::ProcessGroupRoundRobin>(
            first->getRank(), first->getSize(), std::move(processGroups));
      },
      py::arg("process_groups"),
      py::call_guard<py::gil_scoped_release>());
#endif

#ifdef USE_C10D_GLOO
  auto processGroupGloo =
      intrusive_ptr_no_gil_destructor_class_<::c10d::ProcessGroupGloo>(
          module, "ProcessGroupGloo", processGroup);

  shared_ptr_class_<::gloo::transport::Device>(processGroupGloo, "Device");

  intrusive_ptr_class_<::c10d::ProcessGroupGloo::Options>(
      processGroupGloo, "_Options", processGroupOptions)
      .def(py::init<>())
      .def_readwrite("_devices", &::c10d::ProcessGroupGloo::Options::devices)
      .def_readwrite("_threads", &::c10d::ProcessGroupGloo::Options::threads);

  processGroupGloo
      .def_static(
          "create_device",
          [](const std::string& hostname, const std::string& interface)
              -> std::shared_ptr<::gloo::transport::Device> {
            if (!hostname.empty()) {
              return ::c10d::ProcessGroupGloo::createDeviceForHostname(
                  hostname);
            }
            if (!interface.empty()) {
              return ::c10d::ProcessGroupGloo::createDeviceForInterface(
                  interface);
            }
            throw std::invalid_argument(
                "Specify either `hostname` or `interface` argument.");
          },
          py::arg("hostname") = "",
          py::arg("interface") = "")
      .def_static(
          "create_default_device",
          &::c10d::ProcessGroupGloo::createDefaultDevice);

  processGroupGloo
      .def(
          py::init<
              const c10::intrusive_ptr<::c10d::Store>&,
              int,
              int,
              c10::intrusive_ptr<::c10d::ProcessGroupGloo::Options>>(),
          py::call_guard<py::gil_scoped_release>())
      .def(
          py::init([](const c10::intrusive_ptr<::c10d::Store>& store,
                      int rank,
                      int size,
                      std::chrono::milliseconds timeout) {
            auto options = ::c10d::ProcessGroupGloo::Options::create();

            // Use interfaces listed in "GLOO_SOCKET_IFNAME", if set.
            char* ifnameEnv = getenv(::c10d::GLOO_SOCKET_IFNAME_ENV.c_str());
            if (ifnameEnv) {
              for (const auto& iface : ::c10d::split(',', ifnameEnv)) {
                options->devices.push_back(
                    ::c10d::ProcessGroupGloo::createDeviceForInterface(iface));
              }
            } else {
              // If no hostname is specified, this function looks up
              // the machine's hostname and returns a device instance
              // associated with the address that the hostname resolves to.
              options->devices.push_back(
                  ::c10d::ProcessGroupGloo::createDefaultDevice());
            }

            options->timeout = timeout;
            // NOLINTNEXTLINE(bugprone-narrowing-conversions,cppcoreguidelines-narrowing-conversions)
            options->threads = options->devices.size() * 2;
            return c10::make_intrusive<::c10d::ProcessGroupGloo>(
                store, rank, size, options);
          }),
          py::arg("store"),
          py::arg("rank"),
          py::arg("size"),
          py::arg("timeout") = kProcessGroupDefaultTimeout,
          py::call_guard<py::gil_scoped_release>())
      .def_property_readonly("options", &::c10d::ProcessGroupGloo::getOptions);

    // ProcessGroupWrapper is a wrapper pg that includes a helper gloo process
    // group. It can be used to validate collective calls across processes by
    // checking the op type and input tensor shapes.
    auto processGroupWrapper =
      intrusive_ptr_no_gil_destructor_class_<::c10d::ProcessGroupWrapper>(
          module, "_ProcessGroupWrapper", processGroup)
          .def(
              py::init([](const c10::intrusive_ptr<::c10d::ProcessGroup>& pg,
                          const c10::intrusive_ptr<::c10d::ProcessGroupGloo>&
                              gloo_pg) {
                return c10::make_intrusive<::c10d::ProcessGroupWrapper>(
                    pg, gloo_pg);
              }),
              py::arg("pg"),
              py::arg("gloo_pg"),
              py::call_guard<py::gil_scoped_release>());
#endif

#ifdef USE_C10D_NCCL
  auto processGroupNCCL =
      intrusive_ptr_no_gil_destructor_class_<::c10d::ProcessGroupNCCL>(
          module, "ProcessGroupNCCL", processGroup)
          .def(
              py::init<
                  const c10::intrusive_ptr<::c10d::Store>&,
                  int,
                  int,
                  c10::intrusive_ptr<::c10d::ProcessGroupNCCL::Options>>(),
              py::call_guard<py::gil_scoped_release>())
          .def(
              py::init([](const c10::intrusive_ptr<::c10d::Store>& store,
                          int rank,
                          int size,
                          const std::chrono::milliseconds& timeout) {
                auto options = ::c10d::ProcessGroupNCCL::Options::create();
                options->is_high_priority_stream = false;
                options->timeout = timeout;
                return c10::make_intrusive<::c10d::ProcessGroupNCCL>(
                    store, rank, size, options);
              }),
              py::arg("store"),
              py::arg("rank"),
              py::arg("size"),
              py::arg("timeout") = kProcessGroupDefaultTimeout,
              py::call_guard<py::gil_scoped_release>())
          .def_property_readonly(
              "options", &::c10d::ProcessGroupNCCL::getOptions);

  intrusive_ptr_class_<::c10d::ProcessGroupNCCL::Options>(
      processGroupNCCL,
      "Options",
      processGroupOptions,
      R"(
ProcessGroup options for the NCCL backend

Arguments:
    is_high_priority_stream (bool, optional): flag to enable/disable process
            group to pick up high priority cuda streams. It lets CUDA driver
            to prioritize NCCL kernels when there are compute kernels waiting.
            Default is False.

Example::
    >>> import torch.distributed as dist
    >>>
    >>> nccl_options = dist.ProcessGroupNCCL.Options(is_high_priority_stream=True)
    >>> # initialize a nccl process group with the options just created
    >>> dist.init_process_group("nccl", pg_options=nccl_options)
      )")
      .def(py::init<bool>(), py::arg("is_high_priority_stream") = false)
      .def_readwrite(
          "is_high_priority_stream",
          &::c10d::ProcessGroupNCCL::Options::is_high_priority_stream);
  processGroupNCCL.def_static(
      "_group_start", []() { ::c10d::ProcessGroupNCCL::groupStart(); });
  processGroupNCCL.def_static(
      "_group_end", []() { ::c10d::ProcessGroupNCCL::groupEnd(); });
#endif

#ifdef USE_C10D_MPI
  auto processGroupMPI =
      intrusive_ptr_no_gil_destructor_class_<::c10d::ProcessGroupMPI>(
          module, "ProcessGroupMPI", processGroup);

  // Define static create function instead of a constructor, because
  // this function may return null. This happens if this process is not
  // part of a sub group that is to be created.
  processGroupMPI.def_static(
      "create",
      [](std::vector<int> ranks) {
        return ::c10d::ProcessGroupMPI::createProcessGroupMPI(ranks);
      },
      py::call_guard<py::gil_scoped_release>());
#endif

  intrusive_ptr_class_<::c10d::ProcessGroup::Work>(module, "Work")
      .def("is_completed", &::c10d::ProcessGroup::Work::isCompleted)
      .def(
          "is_success",
          [](::c10d::ProcessGroup::Work& work) -> bool {
            TORCH_WARN_ONCE(fmt::format(
                kDeprecationWarning, "ProcessGroup::Work::is_success"));
            return work.isSuccess();
          })
      .def(
          "exception",
          [](::c10d::ProcessGroup::Work& work) -> std::exception_ptr {
            TORCH_WARN_ONCE(fmt::format(
                kDeprecationWarning, "ProcessGroup::Work::exception"));
            return work.exception();
          })
      .def(
          "source_rank",
          [](::c10d::ProcessGroup::Work& work) -> int {
            TORCH_WARN_ONCE(fmt::format(
                kDeprecationWarning, "ProcessGroup::Work::source_rank"));
            return work.sourceRank();
          })
      .def("_source_rank", &::c10d::ProcessGroup::Work::sourceRank)
      .def(
          "result",
          [](::c10d::ProcessGroup::Work& work) -> std::vector<at::Tensor> {
            return work.result();
          })
      .def(
          "synchronize",
          [](::c10d::ProcessGroup::Work& work) -> void {
            TORCH_WARN_ONCE(fmt::format(
                kDeprecationWarning, "ProcessGroup::Work::synchronize"));
            work.synchronize();
          })
      .def(
          "wait",
          &::c10d::ProcessGroup::Work::wait,
          py::arg("timeout") = kNoTimeout,
          py::call_guard<py::gil_scoped_release>())
      .def(
          "get_future",
          [](::c10d::ProcessGroup::Work& work)
              -> std::shared_ptr<jit::PythonFutureWrapper> {
            return std::make_shared<jit::PythonFutureWrapper>(work.getFuture());
          },
          R"(
            Returns:
                A ``torch._C.Future`` object which is associated with the completion of
                the ``ProcessGroup::Work``. As an example, a future object can be retrieved
                by ``fut = process_group.allreduce(tensors).get_future()``.

            Example::
                Below is an example of a simple allreduce DDP communication hook that uses
                ``get_future` API to retrieve a Future associated with the completion of
                ``allreduce`` work.

                >>> def allreduce(state: object, bucket: dist.GradBucket): -> torch._C.Future
                >>>     tensors = [t / process_group.world_size for t in bucket.get_tensors()]
                >>>     work = process_group.allreduce(tensors)
                >>>     return work.get_future()

                >>> ddp_model._egister_comm_hook(state = None, hook = allreduce)

            .. warning ::
                ``get_future`` API supports NCCL, and partially GLOO and MPI backends
                (no support for peer-to-peer operations like send/recv).
                The ``torch._C.Future`` object returned by this API can be used in
                ``DistributedDataParallel.register_comm_hook``, and adds some CUDA-specific
                features on top of ``torch.futures.Future``.

                In the example above, ``allreduce`` work will be done on GPU using NCCL backend,
                ``fut.wait()`` will return after synchronizing the appropriate NCCL streams
                with PyTorch's current device streams to ensure we can have asynchronous CUDA
                execution and it does not wait for the entire operation to complete on GPU. Note that
                ``CUDAFuture``  does not support ``NCCL_BLOCKING_WAIT`` flag or NCCL's ``barrier()``.
                In addition, if a callback function was added by ``fut.then()``, it will wait until
                ``WorkNCCL``'s NCCL streams synchronize with ``ProcessGroupNCCL``'s dedicated callback
                stream and invoke the callback inline after running the callback on the callback stream.
                ``fut.then()`` will return another ``CUDAFuture`` that holds the return value of the
                callback and a ``CUDAEvent`` that recorded the callback stream.

                    1. For CPU work, ``fut.done()`` returns true when work has been complted and value()
                       tensors are ready.
                    2. For GPU work, ``fut.done()`` returns true only whether the operation has been enqueued.
                    3. For mixed CPU-GPU work (e.g. sending GPU tensors with GLOO), ``fut.done()`` returns
                       true when tensors have arrived on respective nodes, but not yet necessarily synched on
                       respective GPUs (similarly to GPU work).
           )");

  py::class_<c10::DDPLoggingData>(module, "DDPLoggingData")
      .def(py::init<>())
      .def_readwrite("strs_map", &c10::DDPLoggingData::strs_map)
      .def_readwrite("ints_map", &c10::DDPLoggingData::ints_map);

  module.def(
      "_compute_bucket_assignment_by_size",
      &::c10d::compute_bucket_assignment_by_size,
      py::arg("tensors"),
      py::arg("bucket_size"),
      py::arg("expect_sparse_gradient") = std::vector<bool>(),
      py::arg("tensor_indices") = std::vector<int64_t>(),
      py::call_guard<py::gil_scoped_release>());

  module.def(
      "_verify_model_across_ranks",
      &::c10d::verify_replica0_across_processes,
      py::arg("process_group"),
      py::arg("replicas"),
      py::call_guard<py::gil_scoped_release>());

  module.def(
      "_broadcast_coalesced",
      // Define a lambda such that the pybind11 prototype can take a std::vector
      // for the tensor list argument, but still pass it to the underlying
      // function as a c10::ArrayRef.
      [](c10::intrusive_ptr<::c10d::ProcessGroup> process_group,
         std::vector<at::Tensor> tensors, // NOLINT
         size_t buffer_size,
         int rank) {
        broadcast_coalesced(
            std::move(process_group), tensors, buffer_size, rank);
      },
      py::arg("process_group"),
      py::arg("tensors"),
      py::arg("buffer_size"),
      // The source of truth rank to broadcast the tensors from.
      py::arg("src") = 0,
      py::call_guard<py::gil_scoped_release>());

  module.def(
      "_test_python_store",
      // Define a function that takes a c10d store and runs a few tests.
      // This is used by the PythonStore tests, which we cannot test from the
      // Python side of the world. Calling Python functions on a Python object
      // completely bypasses pybind11. We need to test that the overloaded
      // functions call into Python and behave like we expect.
      [](c10::intrusive_ptr<::c10d::Store> store) {
        auto add = [&store](const std::string& key, int64_t value) {
          store->add(key, value);
        };

        auto set = [&store](const std::string& key, const std::string& value) {
          std::vector<uint8_t> value_(value.begin(), value.end());
          store->set(key, value_);
        };

        auto get = [&store](const std::string& key) {
          auto value = store->get(key);
          return std::string(value.begin(), value.end());
        };

        add("key", 1);
        add("key", 2);
        add("key", 3);
        set("key0", "value0");
        add("key3", 1);
        set("key1", "value1");
        add("key3", 2);
        set("key2", "value2");
        add("key3", 3);
        add("key3", 4);
        add("key3", 3);
        add("key3", 2);
        if (get("key") != "6") {
          throw std::runtime_error("assertion failed");
        }
        if (get("key0") != "value0") {
          throw std::runtime_error("assertion failed");
        }
        if (get("key1") != "value1") {
          throw std::runtime_error("assertion failed");
        }
        if (get("key2") != "value2") {
          throw std::runtime_error("assertion failed");
        }
        if (get("key3") != "15") {
          throw std::runtime_error("assertion failed");
        }
      },
      py::call_guard<py::gil_scoped_release>());

  module.attr("_DEFAULT_FIRST_BUCKET_BYTES") = ::c10d::kDefaultFirstBucketBytes;
  module.attr("_DEFAULT_PG_TIMEOUT") = py::cast(kProcessGroupDefaultTimeout);
  module.attr("_DEFAULT_NO_TIMEOUT") = py::cast(kNoTimeout);

  Py_RETURN_TRUE;
}

#undef PROCESS_GROUP_DEPRECATION_WARNING

<<<<<<< HEAD
// NOTE: Below are TorchBind bindings for c10d, these bindings will
// live together with those pybind11 bindings above until we resolve
// all the TorchBind issues and merge these two together. we shouldn't
// document this until we finish the migration.

static const auto StoreTorchBind =
    torch::class_<::c10d::Store>("dist_c10d", "Store");

static const auto FileStoreTorchBind =
    torch::class_<::c10d::FileStore>("dist_c10d", "FileStore")
        .def(torch::init([](const std::string& path, int64_t num_workers) {
          return c10::make_intrusive<::c10d::FileStore>(path, num_workers);
        }));

static const auto TCPStoreTorchBind =
    torch::class_<::c10d::TCPStore>("dist_c10d", "TCPStore")
        .def(torch::init([](const std::string& host_name,
                            int64_t port,
                            int64_t world_size,
                            bool is_master,
                            int64_t timeout) {
          auto timeout_miliseconds = std::chrono::milliseconds(timeout);
          return c10::make_intrusive<::c10d::TCPStore>(
              host_name,
              ::c10d::TCPStoreOptions{
                  static_cast<::c10d::PortType>(port),
                  is_master,
                  world_size,
                  /* waitWorkers */ true,
                  timeout_miliseconds});
        }));

// TODO: This should really take Store as constructor argument instead of
// TCPStore, but the fact that TorchScript does not support polymorphism
// forced us to cast in C++ instead of automatic casting
static const auto PrefixStoreTorchBind =
    torch::class_<::c10d::PrefixStore>("dist_c10d", "PrefixStore")
        .def(torch::init([](const std::string& prefix,
                            const c10::intrusive_ptr<::c10d::Store>& store) {
          return c10::make_intrusive<::c10d::PrefixStore>(prefix, store);
        }));

// Torchbind the ProcessGroup to make it available in TorchScript
static const auto ProcessGroupWorkTorchBind =
    torch::class_<::c10d::ProcessGroup::Work>("dist_c10d", "Work")
        .def(torch::init<>())
        .def(
            "wait",
            [](const c10::intrusive_ptr<::c10d::ProcessGroup::Work>& work)
                -> bool {
              // TODO: make std::chrono::millisecond works with TorchBind to
              // provide the full API in python
              return work->wait();
            })
        .def("result", &::c10d::ProcessGroup::Work::result);

// TODO: Support argument names in Python API.
static const auto ProcessGroupTorchBind =
    torch::class_<::c10d::ProcessGroup>("dist_c10d", "ProcessGroup")
        .def_pickle(
            [](const c10::intrusive_ptr<::c10d::ProcessGroup>& self) {
              auto name =
                  ::c10d::DistributedC10d::get()->getNameOfProcessGroup(self);
              return std::vector<std::string>{name};
            },
            [](std::vector<std::string> state) {
              TORCH_CHECK(
                  state.size() == 1,
                  "Expecting exactly 1 state when restoring ProcessGroup, got: ",
                  state.size());
              const auto& process_group_name = state.front();
              auto process_group =
                  ::c10d::DistributedC10d::get()->getProcessGroupByName(
                      process_group_name);
              TORCH_CHECK(
                  process_group.defined(),
                  "Needed process group not found, ",
                  "please create a process group with name: ",
                  process_group_name);
              return process_group;
            })
        .def(
            "rank",
            [](const c10::intrusive_ptr<::c10d::ProcessGroup>& self) {
              return static_cast<int64_t>(self->getRank());
            })
        .def(
            "size",
            [](const c10::intrusive_ptr<::c10d::ProcessGroup>& self) {
              return static_cast<int64_t>(self->getSize());
            })
        // TODO: make BroadcastOptions compatible with TorchBind to provide
        // the full API in python.
        /*
        // TODO: Enable this method when TorchBind supports overloading.
        .def(
            "broadcast",
            [](const c10::intrusive_ptr<::c10d::ProcessGroup>& self,
               std::vector<at::Tensor> data) { return self->broadcast(data); })
        */
        .def(
            "broadcast",
            [](const c10::intrusive_ptr<::c10d::ProcessGroup>& self,
               at::Tensor tensor,
               int64_t rootRank) {
              ::c10d::BroadcastOptions opts;
              opts.rootRank = rootRank;
              std::vector<at::Tensor> tensors = {std::move(tensor)};
              return self->broadcast(tensors, opts);
            })
        // TODO: make AllreduceOptions compatible with TorchBind to provide
        // the full API in python.
        .def(
            "allreduce",
            [](const c10::intrusive_ptr<::c10d::ProcessGroup>& self,
               std::vector<at::Tensor> tensors) {
              return self->allreduce(tensors);
            })
        /*
        // TODO: Enable these methods when TorchBind supports overloading.
        // TODO: Enable these methods when ReduceOp can be torchbinded.
        .def(
            "allreduce",
            [](c10::intrusive_ptr<::c10d::ProcessGroup>& self,
                std::vector<at::Tensor>& tensors,
                c10::intrusive_ptr<::c10d::ReduceOp> op) {
                    ::c10d::AllreduceOptions opts;
                    opts.reduceOp = *op;
                    return self->allreduce(tensors, opts);
                }
        )
        .def(
            "allreduce",
            [](const c10::intrusive_ptr<::c10d::ProcessGroup>& self,
               at::Tensor& tensor,
               c10::intrusive_ptr<::c10d::ReduceOp> op) {
                    ::c10d::AllreduceOptions opts;
                    opts.reduceOp = *op;
                    std::vector<at::Tensor> tensors = {tensor};
                    return self->allreduce(tensors, opts);
               }
         )
        */
        // TODO: make AllreduceCoalescedOptions compatible with TorchBind to
        // provide the full API in python.
        .def(
            "allreduce_coalesced",
            [](const c10::intrusive_ptr<::c10d::ProcessGroup>& self,
               std::vector<at::Tensor> tensors) {
              ::c10d::AllreduceCoalescedOptions opts;
              return self->allreduce_coalesced(tensors, opts);
            })
        .def(
            "reduce",
            [](const c10::intrusive_ptr<::c10d::ProcessGroup>& self,
               std::vector<at::Tensor> tensors) {
              ::c10d::ReduceOptions opts;
              return self->reduce(tensors, opts);
            })
        /*
        // TODO: Enable this when c10d::ReduceOp is TorchBind compatible.
        .def(
            "reduce",
            [](const c10::intrusive_ptr<::c10d::ProcessGroup>& self,
            at::Tensor& tensor,
            int rootRank,
            c10::intrusive_ptr<::c10d::ReduceOp> op) {
            ::c10d::ReduceOptions opts;
            opts.reduceOp = *op;
            opts.rootRank = rootRank;
            std::vector<at::Tensor> tensors = {tensor};
            return self->reduce(tensors, opts);
            })
        */
        .def(
            "allgather",
            [](const c10::intrusive_ptr<::c10d::ProcessGroup>& self,
               std::vector<std::vector<at::Tensor>> outputTensors,
               std::vector<at::Tensor> inputTensors) {
              ::c10d::AllgatherOptions opts;
              return self->allgather(outputTensors, inputTensors, opts);
            })
        /*
        // TODO: Enable these methods when TorchBind supports overloading.
        .def(
            "allgather",
            [](const c10::intrusive_ptr<::c10d::ProcessGroup>& self,
               std::vector<at::Tensor> output,
               at::Tensor input) {
              std::vector<std::vector<at::Tensor>> outputs = {
                  std::move(output)};
              std::vector<at::Tensor> inputs = {std::move(input)};
              ::c10d::AllgatherOptions opts;
              return self->allgather(outputs, inputs, opts);
            })
        */
        .def(
            "allgather_coalesced",
            [](const c10::intrusive_ptr<::c10d::ProcessGroup>& self,
               std::vector<std::vector<at::Tensor>> output_lists,
               std::vector<at::Tensor> input_list) {
              ::c10d::AllgatherOptions opts;
              return self->allgather_coalesced(output_lists, input_list, opts);
            })
        /*
        // TODO: Enable this method when TorchBind supports overloading.
        .def(
            "gather",
            [](const c10::intrusive_ptr<::c10d::ProcessGroup>& self,
               std::vector<std::vector<at::Tensor>> output_tensors,
               std::vector<at::Tensor> input_tensors) {
              ::c10d::GatherOptions opts;
              return self->gather(output_tensors, input_tensors, opts);
            })
        */
        .def(
            "gather",
            [](const c10::intrusive_ptr<::c10d::ProcessGroup>& self,
               std::vector<at::Tensor> output,
               at::Tensor input,
               int64_t rootRank) {
              ::c10d::GatherOptions opts;
              opts.rootRank = rootRank;
              std::vector<std::vector<at::Tensor>> outputs = {
                  std::move(output)};
              std::vector<at::Tensor> inputs = {std::move(input)};
              return self->gather(outputs, inputs, opts);
            })
        /*
        // TODO: Enable this method when TorchBind supports overloading.
        .def(
            "scatter",
            [](const c10::intrusive_ptr<::c10d::ProcessGroup>& self,
               std::vector<at::Tensor> outputTensors,
               std::vector<std::vector<at::Tensor>> inputTensors) {
              ::c10d::ScatterOptions opts;
              self->scatter(outputTensors, inputTensors, opts);
            })
        */
        .def(
            "scatter",
            [](const c10::intrusive_ptr<::c10d::ProcessGroup>& self,
               at::Tensor output,
               std::vector<at::Tensor> input,
               int64_t rootRank) {
              ::c10d::ScatterOptions opts;
              opts.rootRank = rootRank;
              std::vector<std::vector<at::Tensor>> inputs = {std::move(input)};
              std::vector<at::Tensor> outputs = {std::move(output)};
              return self->scatter(outputs, inputs, opts);
            })
        /*
        // TODO: Enable this method when TorchBind supports overloading.
        // TODO: Enable this method when TorchBind supports
        ReduceScatterOptions. .def( "reduce_scatter",
            [](const c10::intrusive_ptr<::c10d::ProcessGroup>& self,
               std::vector<at::Tensor> outputTensors,
               std::vector<std::vector<at::Tensor>> inputTensors) {
              ::c10d::ReduceScatterOptions opts;
              return self->reduce_scatter(outputTensors, inputTensors, opts);
            })
        */
        .def(
            "reduce_scatter",
            [](const c10::intrusive_ptr<::c10d::ProcessGroup>& self,
               at::Tensor output,
               std::vector<at::Tensor> input) {
              std::vector<at::Tensor> outputs = {std::move(output)};
              std::vector<std::vector<at::Tensor>> inputs = {std::move(input)};
              ::c10d::ReduceScatterOptions opts;
              return self->reduce_scatter(outputs, inputs, opts);
            })
        .def(
            "alltoall_base",
            [](const c10::intrusive_ptr<::c10d::ProcessGroup>& self,
               at::Tensor outputTensor,
               at::Tensor inputTensor,
               std::vector<int64_t> outputSplitSizes,
               std::vector<int64_t> inputSplitSizes) {
              ::c10d::AllToAllOptions opts;
              return self->alltoall_base(
                  outputTensor,
                  inputTensor,
                  outputSplitSizes,
                  inputSplitSizes,
                  opts);
            })
        .def(
            "alltoall",
            [](const c10::intrusive_ptr<::c10d::ProcessGroup>& self,
               std::vector<at::Tensor> outputTensors,
               std::vector<at::Tensor> inputTensors) {
              ::c10d::AllToAllOptions opts;
              return self->alltoall(outputTensors, inputTensors, opts);
            })
        .def(
            "send",
            [](const c10::intrusive_ptr<::c10d::ProcessGroup>& self,
               std::vector<at::Tensor> tensors,
               int64_t dstRank,
               int64_t tag) {
              return self->send(
                  tensors, static_cast<int>(dstRank), static_cast<int>(tag));
            })
        .def(
            "recv",
            [](const c10::intrusive_ptr<::c10d::ProcessGroup>& self,
               std::vector<at::Tensor> tensors,
               int64_t srcRank,
               int64_t tag) {
              return self->recv(
                  tensors, static_cast<int>(srcRank), static_cast<int>(tag));
            })
        .def(
            "recv_anysource",
            [](const c10::intrusive_ptr<::c10d::ProcessGroup>& self,
               std::vector<at::Tensor> tensors,
               int64_t tag) {
              return self->recvAnysource(tensors, static_cast<int>(tag));
            })
        .def(
            "barrier",
            [](const c10::intrusive_ptr<::c10d::ProcessGroup>& self) {
              ::c10d::BarrierOptions opts;
              return self->barrier(opts);
            });

#ifdef USE_C10D_NCCL
// XXX: Ideally the Options of ProcessGroupNCCL should be
// bound using `def_readwrite` like in pybind11, but we
// didn't do that because: 1. no milisecond support yet
// 2. no def_readwrite or property support yet.
// TODO: make this binding the same as pybind11
static const auto ProcessGroupNCCLOptionsTorchBind =
    torch::class_<::c10d::ProcessGroupNCCL::Options>(
        "dist_c10d",
        "ProcessGroupNCCLOptions")
        .def(torch::init([](int64_t timeout, bool isHighPriorityStream) {
          auto opTimeout = std::chrono::milliseconds(timeout);
          auto opts =
              ::c10d::ProcessGroupNCCL::Options::create(isHighPriorityStream);
          opts->timeout = opTimeout;
          return opts;
        }));

static const auto ProcessGroupNCCLTorchBind =
    torch::class_<::c10d::ProcessGroupNCCL>("dist_c10d", "ProcessGroupNCCL")
        .def_pickle(
            [](const c10::intrusive_ptr<::c10d::ProcessGroupNCCL>& self) {
              auto base_process_group =
                  static_intrusive_pointer_cast<::c10d::ProcessGroup>(self);
              auto name =
                  ::c10d::DistributedC10d::get()->getNameOfProcessGroup(self);
              return std::vector<std::string>{name};
            },
            [](std::vector<std::string> state) {
              TORCH_CHECK(
                  state.size() == 1,
                  "Expecting exactly 1 state when restoring ProcessGroupNCCL, got: ",
                  state.size());
              const auto& process_group_name = state.front();
              auto base_process_group =
                  ::c10d::DistributedC10d::get()->getProcessGroupByName(
                      process_group_name);
              TORCH_CHECK(
                  base_process_group.defined(),
                  "Needed process group not found, ",
                  "please create a process group with name: ",
                  process_group_name);
              c10::intrusive_ptr<::c10d::ProcessGroupNCCL> process_group_nccl =
                  dynamic_intrusive_pointer_cast<::c10d::ProcessGroupNCCL>(
                      base_process_group);
              TORCH_CHECK(
                  process_group_nccl.defined(),
                  "Process group ",
                  process_group_name,
                  " isn't configured for NCCL backend");
              return process_group_nccl;
            })
        .def(torch::init(
            [](const c10::intrusive_ptr<::c10d::Store>& store,
               int64_t rank,
               int64_t size,
               c10::intrusive_ptr<::c10d::ProcessGroupNCCL::Options> options,
               const std::string& name) {
              auto pg = c10::make_intrusive<::c10d::ProcessGroupNCCL>(
                  store, rank, size, options);
              ::c10d::DistributedC10d::get()->registerProcessGroupName(
                  pg, name);
              return pg;
            }))
        .def(
            "alltoall_base",
            [](const c10::intrusive_ptr<::c10d::ProcessGroupNCCL>& self,
               at::Tensor output,
               at::Tensor input,
               std::vector<int64_t> outputSplitSizes,
               std::vector<int64_t> inputSplitSizes) {
              return self->alltoall_base(
                  output,
                  input,
                  outputSplitSizes,
                  inputSplitSizes,
                  ::c10d::AllToAllOptions());
            })
        .def(
            "size",
            [](const c10::intrusive_ptr<::c10d::ProcessGroupNCCL>& self) {
              return (int64_t)self->getSize();
            })
        .def(
            "rank",
            [](const c10::intrusive_ptr<::c10d::ProcessGroupNCCL>& self) {
              return (int64_t)self->getRank();
            });
#endif

static const auto DistributedC10dFrontendTorchBind =
    torch::class_<::c10d::DistributedC10d>("dist_c10d", "frontend")
        .def(torch::init([]() { return ::c10d::DistributedC10d::get(); }))
        .def(
            "new_process_group_helper",
            &::c10d::DistributedC10d::newProcessGroupHelper)
        .def(
            "get_process_group_by_name",
            &::c10d::DistributedC10d::getProcessGroupByName)
        .def(
            "get_name_of_process_group",
            &::c10d::DistributedC10d::getNameOfProcessGroup);
} // namespace
=======
}
>>>>>>> f1ce7f4b

// c10d methods on torch._C
static PyMethodDef methods[] = { // NOLINT
    {"_c10d_init", c10d_init, METH_NOARGS, nullptr},
    {nullptr, nullptr, 0, nullptr}};

PyMethodDef* python_functions() {
  return methods;
}

} // namespace c10d
} // namespace distributed
} // namespace torch<|MERGE_RESOLUTION|>--- conflicted
+++ resolved
@@ -1610,440 +1610,7 @@
 
 #undef PROCESS_GROUP_DEPRECATION_WARNING
 
-<<<<<<< HEAD
-// NOTE: Below are TorchBind bindings for c10d, these bindings will
-// live together with those pybind11 bindings above until we resolve
-// all the TorchBind issues and merge these two together. we shouldn't
-// document this until we finish the migration.
-
-static const auto StoreTorchBind =
-    torch::class_<::c10d::Store>("dist_c10d", "Store");
-
-static const auto FileStoreTorchBind =
-    torch::class_<::c10d::FileStore>("dist_c10d", "FileStore")
-        .def(torch::init([](const std::string& path, int64_t num_workers) {
-          return c10::make_intrusive<::c10d::FileStore>(path, num_workers);
-        }));
-
-static const auto TCPStoreTorchBind =
-    torch::class_<::c10d::TCPStore>("dist_c10d", "TCPStore")
-        .def(torch::init([](const std::string& host_name,
-                            int64_t port,
-                            int64_t world_size,
-                            bool is_master,
-                            int64_t timeout) {
-          auto timeout_miliseconds = std::chrono::milliseconds(timeout);
-          return c10::make_intrusive<::c10d::TCPStore>(
-              host_name,
-              ::c10d::TCPStoreOptions{
-                  static_cast<::c10d::PortType>(port),
-                  is_master,
-                  world_size,
-                  /* waitWorkers */ true,
-                  timeout_miliseconds});
-        }));
-
-// TODO: This should really take Store as constructor argument instead of
-// TCPStore, but the fact that TorchScript does not support polymorphism
-// forced us to cast in C++ instead of automatic casting
-static const auto PrefixStoreTorchBind =
-    torch::class_<::c10d::PrefixStore>("dist_c10d", "PrefixStore")
-        .def(torch::init([](const std::string& prefix,
-                            const c10::intrusive_ptr<::c10d::Store>& store) {
-          return c10::make_intrusive<::c10d::PrefixStore>(prefix, store);
-        }));
-
-// Torchbind the ProcessGroup to make it available in TorchScript
-static const auto ProcessGroupWorkTorchBind =
-    torch::class_<::c10d::ProcessGroup::Work>("dist_c10d", "Work")
-        .def(torch::init<>())
-        .def(
-            "wait",
-            [](const c10::intrusive_ptr<::c10d::ProcessGroup::Work>& work)
-                -> bool {
-              // TODO: make std::chrono::millisecond works with TorchBind to
-              // provide the full API in python
-              return work->wait();
-            })
-        .def("result", &::c10d::ProcessGroup::Work::result);
-
-// TODO: Support argument names in Python API.
-static const auto ProcessGroupTorchBind =
-    torch::class_<::c10d::ProcessGroup>("dist_c10d", "ProcessGroup")
-        .def_pickle(
-            [](const c10::intrusive_ptr<::c10d::ProcessGroup>& self) {
-              auto name =
-                  ::c10d::DistributedC10d::get()->getNameOfProcessGroup(self);
-              return std::vector<std::string>{name};
-            },
-            [](std::vector<std::string> state) {
-              TORCH_CHECK(
-                  state.size() == 1,
-                  "Expecting exactly 1 state when restoring ProcessGroup, got: ",
-                  state.size());
-              const auto& process_group_name = state.front();
-              auto process_group =
-                  ::c10d::DistributedC10d::get()->getProcessGroupByName(
-                      process_group_name);
-              TORCH_CHECK(
-                  process_group.defined(),
-                  "Needed process group not found, ",
-                  "please create a process group with name: ",
-                  process_group_name);
-              return process_group;
-            })
-        .def(
-            "rank",
-            [](const c10::intrusive_ptr<::c10d::ProcessGroup>& self) {
-              return static_cast<int64_t>(self->getRank());
-            })
-        .def(
-            "size",
-            [](const c10::intrusive_ptr<::c10d::ProcessGroup>& self) {
-              return static_cast<int64_t>(self->getSize());
-            })
-        // TODO: make BroadcastOptions compatible with TorchBind to provide
-        // the full API in python.
-        /*
-        // TODO: Enable this method when TorchBind supports overloading.
-        .def(
-            "broadcast",
-            [](const c10::intrusive_ptr<::c10d::ProcessGroup>& self,
-               std::vector<at::Tensor> data) { return self->broadcast(data); })
-        */
-        .def(
-            "broadcast",
-            [](const c10::intrusive_ptr<::c10d::ProcessGroup>& self,
-               at::Tensor tensor,
-               int64_t rootRank) {
-              ::c10d::BroadcastOptions opts;
-              opts.rootRank = rootRank;
-              std::vector<at::Tensor> tensors = {std::move(tensor)};
-              return self->broadcast(tensors, opts);
-            })
-        // TODO: make AllreduceOptions compatible with TorchBind to provide
-        // the full API in python.
-        .def(
-            "allreduce",
-            [](const c10::intrusive_ptr<::c10d::ProcessGroup>& self,
-               std::vector<at::Tensor> tensors) {
-              return self->allreduce(tensors);
-            })
-        /*
-        // TODO: Enable these methods when TorchBind supports overloading.
-        // TODO: Enable these methods when ReduceOp can be torchbinded.
-        .def(
-            "allreduce",
-            [](c10::intrusive_ptr<::c10d::ProcessGroup>& self,
-                std::vector<at::Tensor>& tensors,
-                c10::intrusive_ptr<::c10d::ReduceOp> op) {
-                    ::c10d::AllreduceOptions opts;
-                    opts.reduceOp = *op;
-                    return self->allreduce(tensors, opts);
-                }
-        )
-        .def(
-            "allreduce",
-            [](const c10::intrusive_ptr<::c10d::ProcessGroup>& self,
-               at::Tensor& tensor,
-               c10::intrusive_ptr<::c10d::ReduceOp> op) {
-                    ::c10d::AllreduceOptions opts;
-                    opts.reduceOp = *op;
-                    std::vector<at::Tensor> tensors = {tensor};
-                    return self->allreduce(tensors, opts);
-               }
-         )
-        */
-        // TODO: make AllreduceCoalescedOptions compatible with TorchBind to
-        // provide the full API in python.
-        .def(
-            "allreduce_coalesced",
-            [](const c10::intrusive_ptr<::c10d::ProcessGroup>& self,
-               std::vector<at::Tensor> tensors) {
-              ::c10d::AllreduceCoalescedOptions opts;
-              return self->allreduce_coalesced(tensors, opts);
-            })
-        .def(
-            "reduce",
-            [](const c10::intrusive_ptr<::c10d::ProcessGroup>& self,
-               std::vector<at::Tensor> tensors) {
-              ::c10d::ReduceOptions opts;
-              return self->reduce(tensors, opts);
-            })
-        /*
-        // TODO: Enable this when c10d::ReduceOp is TorchBind compatible.
-        .def(
-            "reduce",
-            [](const c10::intrusive_ptr<::c10d::ProcessGroup>& self,
-            at::Tensor& tensor,
-            int rootRank,
-            c10::intrusive_ptr<::c10d::ReduceOp> op) {
-            ::c10d::ReduceOptions opts;
-            opts.reduceOp = *op;
-            opts.rootRank = rootRank;
-            std::vector<at::Tensor> tensors = {tensor};
-            return self->reduce(tensors, opts);
-            })
-        */
-        .def(
-            "allgather",
-            [](const c10::intrusive_ptr<::c10d::ProcessGroup>& self,
-               std::vector<std::vector<at::Tensor>> outputTensors,
-               std::vector<at::Tensor> inputTensors) {
-              ::c10d::AllgatherOptions opts;
-              return self->allgather(outputTensors, inputTensors, opts);
-            })
-        /*
-        // TODO: Enable these methods when TorchBind supports overloading.
-        .def(
-            "allgather",
-            [](const c10::intrusive_ptr<::c10d::ProcessGroup>& self,
-               std::vector<at::Tensor> output,
-               at::Tensor input) {
-              std::vector<std::vector<at::Tensor>> outputs = {
-                  std::move(output)};
-              std::vector<at::Tensor> inputs = {std::move(input)};
-              ::c10d::AllgatherOptions opts;
-              return self->allgather(outputs, inputs, opts);
-            })
-        */
-        .def(
-            "allgather_coalesced",
-            [](const c10::intrusive_ptr<::c10d::ProcessGroup>& self,
-               std::vector<std::vector<at::Tensor>> output_lists,
-               std::vector<at::Tensor> input_list) {
-              ::c10d::AllgatherOptions opts;
-              return self->allgather_coalesced(output_lists, input_list, opts);
-            })
-        /*
-        // TODO: Enable this method when TorchBind supports overloading.
-        .def(
-            "gather",
-            [](const c10::intrusive_ptr<::c10d::ProcessGroup>& self,
-               std::vector<std::vector<at::Tensor>> output_tensors,
-               std::vector<at::Tensor> input_tensors) {
-              ::c10d::GatherOptions opts;
-              return self->gather(output_tensors, input_tensors, opts);
-            })
-        */
-        .def(
-            "gather",
-            [](const c10::intrusive_ptr<::c10d::ProcessGroup>& self,
-               std::vector<at::Tensor> output,
-               at::Tensor input,
-               int64_t rootRank) {
-              ::c10d::GatherOptions opts;
-              opts.rootRank = rootRank;
-              std::vector<std::vector<at::Tensor>> outputs = {
-                  std::move(output)};
-              std::vector<at::Tensor> inputs = {std::move(input)};
-              return self->gather(outputs, inputs, opts);
-            })
-        /*
-        // TODO: Enable this method when TorchBind supports overloading.
-        .def(
-            "scatter",
-            [](const c10::intrusive_ptr<::c10d::ProcessGroup>& self,
-               std::vector<at::Tensor> outputTensors,
-               std::vector<std::vector<at::Tensor>> inputTensors) {
-              ::c10d::ScatterOptions opts;
-              self->scatter(outputTensors, inputTensors, opts);
-            })
-        */
-        .def(
-            "scatter",
-            [](const c10::intrusive_ptr<::c10d::ProcessGroup>& self,
-               at::Tensor output,
-               std::vector<at::Tensor> input,
-               int64_t rootRank) {
-              ::c10d::ScatterOptions opts;
-              opts.rootRank = rootRank;
-              std::vector<std::vector<at::Tensor>> inputs = {std::move(input)};
-              std::vector<at::Tensor> outputs = {std::move(output)};
-              return self->scatter(outputs, inputs, opts);
-            })
-        /*
-        // TODO: Enable this method when TorchBind supports overloading.
-        // TODO: Enable this method when TorchBind supports
-        ReduceScatterOptions. .def( "reduce_scatter",
-            [](const c10::intrusive_ptr<::c10d::ProcessGroup>& self,
-               std::vector<at::Tensor> outputTensors,
-               std::vector<std::vector<at::Tensor>> inputTensors) {
-              ::c10d::ReduceScatterOptions opts;
-              return self->reduce_scatter(outputTensors, inputTensors, opts);
-            })
-        */
-        .def(
-            "reduce_scatter",
-            [](const c10::intrusive_ptr<::c10d::ProcessGroup>& self,
-               at::Tensor output,
-               std::vector<at::Tensor> input) {
-              std::vector<at::Tensor> outputs = {std::move(output)};
-              std::vector<std::vector<at::Tensor>> inputs = {std::move(input)};
-              ::c10d::ReduceScatterOptions opts;
-              return self->reduce_scatter(outputs, inputs, opts);
-            })
-        .def(
-            "alltoall_base",
-            [](const c10::intrusive_ptr<::c10d::ProcessGroup>& self,
-               at::Tensor outputTensor,
-               at::Tensor inputTensor,
-               std::vector<int64_t> outputSplitSizes,
-               std::vector<int64_t> inputSplitSizes) {
-              ::c10d::AllToAllOptions opts;
-              return self->alltoall_base(
-                  outputTensor,
-                  inputTensor,
-                  outputSplitSizes,
-                  inputSplitSizes,
-                  opts);
-            })
-        .def(
-            "alltoall",
-            [](const c10::intrusive_ptr<::c10d::ProcessGroup>& self,
-               std::vector<at::Tensor> outputTensors,
-               std::vector<at::Tensor> inputTensors) {
-              ::c10d::AllToAllOptions opts;
-              return self->alltoall(outputTensors, inputTensors, opts);
-            })
-        .def(
-            "send",
-            [](const c10::intrusive_ptr<::c10d::ProcessGroup>& self,
-               std::vector<at::Tensor> tensors,
-               int64_t dstRank,
-               int64_t tag) {
-              return self->send(
-                  tensors, static_cast<int>(dstRank), static_cast<int>(tag));
-            })
-        .def(
-            "recv",
-            [](const c10::intrusive_ptr<::c10d::ProcessGroup>& self,
-               std::vector<at::Tensor> tensors,
-               int64_t srcRank,
-               int64_t tag) {
-              return self->recv(
-                  tensors, static_cast<int>(srcRank), static_cast<int>(tag));
-            })
-        .def(
-            "recv_anysource",
-            [](const c10::intrusive_ptr<::c10d::ProcessGroup>& self,
-               std::vector<at::Tensor> tensors,
-               int64_t tag) {
-              return self->recvAnysource(tensors, static_cast<int>(tag));
-            })
-        .def(
-            "barrier",
-            [](const c10::intrusive_ptr<::c10d::ProcessGroup>& self) {
-              ::c10d::BarrierOptions opts;
-              return self->barrier(opts);
-            });
-
-#ifdef USE_C10D_NCCL
-// XXX: Ideally the Options of ProcessGroupNCCL should be
-// bound using `def_readwrite` like in pybind11, but we
-// didn't do that because: 1. no milisecond support yet
-// 2. no def_readwrite or property support yet.
-// TODO: make this binding the same as pybind11
-static const auto ProcessGroupNCCLOptionsTorchBind =
-    torch::class_<::c10d::ProcessGroupNCCL::Options>(
-        "dist_c10d",
-        "ProcessGroupNCCLOptions")
-        .def(torch::init([](int64_t timeout, bool isHighPriorityStream) {
-          auto opTimeout = std::chrono::milliseconds(timeout);
-          auto opts =
-              ::c10d::ProcessGroupNCCL::Options::create(isHighPriorityStream);
-          opts->timeout = opTimeout;
-          return opts;
-        }));
-
-static const auto ProcessGroupNCCLTorchBind =
-    torch::class_<::c10d::ProcessGroupNCCL>("dist_c10d", "ProcessGroupNCCL")
-        .def_pickle(
-            [](const c10::intrusive_ptr<::c10d::ProcessGroupNCCL>& self) {
-              auto base_process_group =
-                  static_intrusive_pointer_cast<::c10d::ProcessGroup>(self);
-              auto name =
-                  ::c10d::DistributedC10d::get()->getNameOfProcessGroup(self);
-              return std::vector<std::string>{name};
-            },
-            [](std::vector<std::string> state) {
-              TORCH_CHECK(
-                  state.size() == 1,
-                  "Expecting exactly 1 state when restoring ProcessGroupNCCL, got: ",
-                  state.size());
-              const auto& process_group_name = state.front();
-              auto base_process_group =
-                  ::c10d::DistributedC10d::get()->getProcessGroupByName(
-                      process_group_name);
-              TORCH_CHECK(
-                  base_process_group.defined(),
-                  "Needed process group not found, ",
-                  "please create a process group with name: ",
-                  process_group_name);
-              c10::intrusive_ptr<::c10d::ProcessGroupNCCL> process_group_nccl =
-                  dynamic_intrusive_pointer_cast<::c10d::ProcessGroupNCCL>(
-                      base_process_group);
-              TORCH_CHECK(
-                  process_group_nccl.defined(),
-                  "Process group ",
-                  process_group_name,
-                  " isn't configured for NCCL backend");
-              return process_group_nccl;
-            })
-        .def(torch::init(
-            [](const c10::intrusive_ptr<::c10d::Store>& store,
-               int64_t rank,
-               int64_t size,
-               c10::intrusive_ptr<::c10d::ProcessGroupNCCL::Options> options,
-               const std::string& name) {
-              auto pg = c10::make_intrusive<::c10d::ProcessGroupNCCL>(
-                  store, rank, size, options);
-              ::c10d::DistributedC10d::get()->registerProcessGroupName(
-                  pg, name);
-              return pg;
-            }))
-        .def(
-            "alltoall_base",
-            [](const c10::intrusive_ptr<::c10d::ProcessGroupNCCL>& self,
-               at::Tensor output,
-               at::Tensor input,
-               std::vector<int64_t> outputSplitSizes,
-               std::vector<int64_t> inputSplitSizes) {
-              return self->alltoall_base(
-                  output,
-                  input,
-                  outputSplitSizes,
-                  inputSplitSizes,
-                  ::c10d::AllToAllOptions());
-            })
-        .def(
-            "size",
-            [](const c10::intrusive_ptr<::c10d::ProcessGroupNCCL>& self) {
-              return (int64_t)self->getSize();
-            })
-        .def(
-            "rank",
-            [](const c10::intrusive_ptr<::c10d::ProcessGroupNCCL>& self) {
-              return (int64_t)self->getRank();
-            });
-#endif
-
-static const auto DistributedC10dFrontendTorchBind =
-    torch::class_<::c10d::DistributedC10d>("dist_c10d", "frontend")
-        .def(torch::init([]() { return ::c10d::DistributedC10d::get(); }))
-        .def(
-            "new_process_group_helper",
-            &::c10d::DistributedC10d::newProcessGroupHelper)
-        .def(
-            "get_process_group_by_name",
-            &::c10d::DistributedC10d::getProcessGroupByName)
-        .def(
-            "get_name_of_process_group",
-            &::c10d::DistributedC10d::getNameOfProcessGroup);
-} // namespace
-=======
 }
->>>>>>> f1ce7f4b
 
 // c10d methods on torch._C
 static PyMethodDef methods[] = { // NOLINT

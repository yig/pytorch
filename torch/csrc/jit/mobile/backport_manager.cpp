--- conflicted
+++ resolved
@@ -169,16 +169,8 @@
 
 std::stringstream backport_v5_to_v4(std::stringstream& input_model_stream) {
   // 1) read from archive `bytecode` archive
-<<<<<<< HEAD
-  std::vector<IValue> bytecode_values = get_bytecode_values(reader);
-  if (!check_bytecode_version(bytecode_values, kBytecodeVersionV5)) {
-    TORCH_WARN("Incorrect bytecode version for input model.");
-    return false;
-  }
-=======
   PyTorchStreamReader reader(&input_model_stream);
   std::vector<IValue> bytecode_values = get_bytecode_ivalues(reader);
->>>>>>> cab48494
   std::vector<IValue> constants_values =
       readArchive(kArchiveNameConstants, reader).toTuple()->elements();
 

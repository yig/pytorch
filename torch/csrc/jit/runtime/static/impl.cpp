--- conflicted
+++ resolved
@@ -38,11 +38,7 @@
 #ifdef FBCODE_CAFFE2
   if (opts.enable_out_variant) {
     ReplaceWithCopy(graph);
-<<<<<<< HEAD
-    FuseSigridTransformsListUnpack(graph);
-=======
     FuseListUnpack(graph);
->>>>>>> 078fadaa
   }
 #endif
   ConstantPropagation(graph);
@@ -90,10 +86,7 @@
 }
 
 bool mayContainAlias(AliasDb& db, const Value* a, const Value* b) {
-<<<<<<< HEAD
-=======
   // NOLINTNEXTLINE(cppcoreguidelines-pro-type-const-cast)
->>>>>>> 078fadaa
   return db.mayContainAlias(const_cast<Value*>(a), const_cast<Value*>(b));
 }
 
@@ -105,18 +98,12 @@
   std::vector<Value*> bs;
   as.reserve(a.size());
   for (auto* v : a) {
-<<<<<<< HEAD
-=======
     // NOLINTNEXTLINE(cppcoreguidelines-pro-type-const-cast)
->>>>>>> 078fadaa
     as.emplace_back(const_cast<Value*>(v));
   }
   bs.reserve(b.size());
   for (auto* v : b) {
-<<<<<<< HEAD
-=======
     // NOLINTNEXTLINE(cppcoreguidelines-pro-type-const-cast)
->>>>>>> 078fadaa
     bs.emplace_back(const_cast<Value*>(v));
   }
   return db.mayContainAlias(as, bs);
@@ -296,20 +283,13 @@
   // these need to be removed from "can_reuse" after analyzing all nodes
   std::unordered_set<const Value*> cannot_reuse;
   for (auto* n : graph->nodes()) {
-<<<<<<< HEAD
-=======
     bool can_reuse_inputs_outputs = canReuseInputsOutputs(n);
->>>>>>> 078fadaa
     for (const auto* v : n->inputs()) {
       if (!seen_values.count(v)) {
         all_values.emplace_back(v);
         seen_values.insert(v);
       }
-<<<<<<< HEAD
-      if (canReuseInputsOutputs(n)) {
-=======
       if (can_reuse_inputs_outputs) {
->>>>>>> 078fadaa
         can_reuse.insert(v);
       } else {
         cannot_reuse.insert(v);
@@ -318,11 +298,7 @@
     for (const auto* v : n->outputs()) {
       all_values.emplace_back(v);
       seen_values.insert(v);
-<<<<<<< HEAD
-      if (canReuseInputsOutputs(n)) {
-=======
       if (can_reuse_inputs_outputs) {
->>>>>>> 078fadaa
         can_reuse.insert(v);
       } else {
         cannot_reuse.insert(v);
@@ -559,10 +535,7 @@
   std::unordered_map<Value*, DefInfo> value_to_ssa_def;
 
   // N inputs map to the first N entries in storage
-<<<<<<< HEAD
-=======
   // NOLINTNEXTLINE(clang-diagnostic-sign-compare)
->>>>>>> 078fadaa
   for (auto i = 0; i < graph_->inputs().size(); ++i) {
     Value* input = graph_->inputs()[i];
     value_to_ivalue[input] = nullptr;
@@ -671,27 +644,18 @@
   // NB: create unchanging std::vector<IValue>s we can reference
   inputs_.resize(sm.num_inputs());
   nodes_.resize(sm.nodes().size());
-<<<<<<< HEAD
-=======
   // NOLINTNEXTLINE(clang-diagnostic-sign-compare)
->>>>>>> 078fadaa
   for (auto idx = 0; idx < sm.nodes().size(); ++idx) {
     const auto& n_ref = sm.nodes()[idx];
     nodes_[idx] = n_ref; // copy the node
     auto& n = nodes_[idx];
     // hook up the inputs
-<<<<<<< HEAD
-    for (auto i = 0; i < n.inputs().size(); ++i) {
-      if (n.inputs()[i] == nullptr) {
-        int node_idx;
-=======
     // NOLINTNEXTLINE(clang-diagnostic-sign-compare)
     for (auto i = 0; i < n.inputs().size(); ++i) {
       if (n.inputs()[i] == nullptr) {
         // NOLINTNEXTLINE(cppcoreguidelines-init-variables)
         int node_idx;
         // NOLINTNEXTLINE(cppcoreguidelines-init-variables)
->>>>>>> 078fadaa
         int out_idx;
         std::tie(node_idx, out_idx) = sm.index_map().at(idx)[i];
         DCHECK(out_idx >= 0);
@@ -708,13 +672,9 @@
   }
 
   for (const auto& index_pair : sm.output_indices()) {
-<<<<<<< HEAD
-    int node_idx;
-=======
     // NOLINTNEXTLINE(cppcoreguidelines-init-variables)
     int node_idx;
     // NOLINTNEXTLINE(cppcoreguidelines-init-variables)
->>>>>>> 078fadaa
     int out_idx;
     std::tie(node_idx, out_idx) = index_pair;
     if (node_idx == StaticModule::INPUT_VALUE) {
@@ -723,10 +683,7 @@
       // This is a very rare case where const correctness
       // breaks -- the user is returning a constant from
       // the graph.
-<<<<<<< HEAD
-=======
       // NOLINTNEXTLINE(cppcoreguidelines-pro-type-const-cast)
->>>>>>> 078fadaa
       outputs_.emplace_back(const_cast<IValue*>(&sm.constants()[out_idx]));
     } else {
       auto& n = nodes_.at(node_idx);
@@ -821,10 +778,7 @@
   if (static_module_.num_outputs() > 1) {
     std::vector<c10::IValue> outputs;
     outputs.reserve(static_module_.num_outputs());
-<<<<<<< HEAD
-=======
     // NOLINTNEXTLINE(clang-diagnostic-sign-compare)
->>>>>>> 078fadaa
     for (auto i = 0; i < static_module_.num_outputs(); ++i) {
       // use move here. Otherwise, clean up outputs_[i] explicitly
       outputs.emplace_back(std::move(*outputs_[i]));
@@ -894,10 +848,7 @@
                 << planner_->total_reused_tensors() << std::endl;
     }
   }
-<<<<<<< HEAD
-=======
   check_for_memory_leak();
->>>>>>> 078fadaa
 }
 
 float StaticRuntime::benchmark_model(
@@ -996,10 +947,7 @@
     if (static_module_.num_outputs() > 1) {
       std::vector<c10::IValue> outputs;
       outputs.reserve(static_module_.num_outputs());
-<<<<<<< HEAD
-=======
       // NOLINTNEXTLINE(clang-diagnostic-sign-compare)
->>>>>>> 078fadaa
       for (auto i = 0; i < static_module_.num_outputs(); ++i) {
         // use move here. Otherwise, clean up outputs_[i] explicitly
         outputs.emplace_back(std::move(*outputs_[i]));
@@ -1080,10 +1028,7 @@
       }
     }
   }
-<<<<<<< HEAD
-=======
   VLOG(1) << "Finished checking for memory leak";
->>>>>>> 078fadaa
 }
 
 static void assign_storage_to_managed_tensors(
@@ -1098,10 +1043,7 @@
 
   // Snapshot of the current memory state
   for (auto& pnode : runtime->nodes()) {
-<<<<<<< HEAD
-=======
     // NOLINTNEXTLINE(clang-diagnostic-sign-compare)
->>>>>>> 078fadaa
     for (auto i = 0; i < pnode.outputs().size(); ++i) {
       auto& ival = pnode.Output(i);
       const auto* val = pnode.node()->outputs()[i];
@@ -1142,12 +1084,8 @@
   std::unordered_set<const Value*> leaked_values;
   if (enable_out_variant) {
     for (ProcessedNode& pnode : runtime->nodes()) {
-<<<<<<< HEAD
-      if (canReuseInputsOutputs(pnode.node())) {
-=======
       if (pnode.has_out_variant()) {
         // NOLINTNEXTLINE(clang-diagnostic-sign-compare)
->>>>>>> 078fadaa
         for (auto i = 0; i < pnode.outputs().size(); ++i) {
           const Value* out_v = pnode.node()->outputs()[i];
           if (external_values.count(out_v)) {
@@ -1170,10 +1108,7 @@
   // collect unmanaged output ivalues
   std::unordered_set<IValue*> unmanaged_ivalues;
   for (ProcessedNode& pnode : runtime->nodes()) {
-<<<<<<< HEAD
-=======
     // NOLINTNEXTLINE(clang-diagnostic-sign-compare)
->>>>>>> 078fadaa
     for (auto i = 0; i < pnode.outputs().size(); ++i) {
       // Types are stored in the underlying TorchScript IR
       const Value* out_v = pnode.node()->outputs()[i];
@@ -1290,16 +1225,6 @@
   // TODO leverage type information
   outputs_.resize(node->outputs().size());
 
-<<<<<<< HEAD
-  if (enable_out_variant && canRunOutOfPlace(node)) {
-    fn_ = getOutOfPlaceOperation(node);
-    VLOG(1) << "Switch to out variant for node: " << PrintNode(node);
-  } else if (canRunNatively(node)) {
-    native_fn_ = getNativeOperation(node);
-    VLOG(1) << "Switch to native impl for node: " << PrintNode(node);
-  } else if (
-      node->kind() != prim::ListConstruct &&
-=======
   if (enable_out_variant && (fn_ = getOutOfPlaceOperation(node))) {
     VLOG(1) << "Switch to out variant for node: " << PrintNode(node);
     return;
@@ -1312,7 +1237,6 @@
     }
   }
   if (node->kind() != prim::ListConstruct &&
->>>>>>> 078fadaa
       node->kind() != prim::TupleConstruct &&
       node->kind() != prim::DictConstruct && node->kind() != prim::ListUnpack) {
     const Operator& op = node->getOperator();

#include <c10/util/irange.h>
#include <c10d/TCPStore.hpp>

#include <fcntl.h>
#include <algorithm>
#include <array>
#include <system_error>
#include <thread>
#include <unordered_map>
#include <utility>

#ifdef _WIN32
#include <io.h>
#include <winsock2.h>
#else
#include <poll.h>
#include <unistd.h>
#endif

#ifdef _WIN32
#include <c10d/WinSockUtils.hpp>
#else
#include <c10d/UnixSockUtils.hpp>
#endif

namespace c10d {
namespace detail {
namespace {

// Offers RAII for TCP sockets.
class TCPSocket {
 public:
  TCPSocket() noexcept = default;

  /* implicit */ TCPSocket(int handle) noexcept : handle_{handle} {}

  TCPSocket(const TCPSocket& other) = delete;

  TCPSocket& operator=(const TCPSocket& other) = delete;

  TCPSocket(TCPSocket&& other) noexcept : handle_{other.handle_} {
    other.handle_ = c10::nullopt;
  }

  TCPSocket& operator=(TCPSocket&& other) noexcept {
    closeSocket();

    handle_ = std::exchange(other.handle_, c10::nullopt);

    return *this;
  }

  ~TCPSocket() {
    closeSocket();
  }

  int handle() const noexcept {
    return handle_.value_or(-1);
  }

 private:
  void closeSocket() noexcept {
    if (handle_) {
      tcputil::closeSocket(*handle_);
    }
  }

  c10::optional<int> handle_{};
};

// Abstract base class to handle thread state for TCPStoreMasterDaemon and
// TCPStoreWorkerDaemon. Contains the windows/unix implementations to signal a
// shutdown sequence for the thread
class BackgroundThread {
 public:
  explicit BackgroundThread(TCPSocket&& storeListenSocket);

  virtual ~BackgroundThread() = 0;

 protected:
  TCPSocket storeListenSocket_;
  std::thread daemonThread_{};
  std::vector<TCPSocket> sockets_{};
#ifdef _WIN32
  const std::chrono::milliseconds checkTimeout_ = std::chrono::milliseconds{10};
  HANDLE ghStopEvent_{};
#else
  std::array<int, 2> controlPipeFd_{{-1, -1}};
#endif

 private:
  // Initialization for shutdown signal
  void initStopSignal();
  // Triggers the shutdown signal
  void stop();
  // Joins the thread
  void join();
  // Clean up the shutdown signal
  void closeStopSignal();
};

// Background thread parent class methods
BackgroundThread::BackgroundThread(TCPSocket&& storeListenSocket)
    : storeListenSocket_{std::move(storeListenSocket)} {
  // Signal instance destruction to the daemon thread.
  initStopSignal();
}

BackgroundThread::~BackgroundThread() {
  // Stop the run
  stop();
  // Join the thread
  join();
  // Close unclosed sockets
  sockets_.clear();
  // Now close the rest control pipe
  closeStopSignal();
}

void BackgroundThread::join() {
  daemonThread_.join();
}

#ifdef _WIN32
void BackgroundThread::initStopSignal() {
  ghStopEvent_ = CreateEvent(NULL, TRUE, FALSE, NULL);
  if (ghStopEvent_ == NULL) {
    throw std::runtime_error(
        "Failed to create the control pipe to start the "
        "BackgroundThread run");
  }
}

void BackgroundThread::closeStopSignal() {
  CloseHandle(ghStopEvent_);
}

void BackgroundThread::stop() {
  SetEvent(ghStopEvent_);
}
#else
void BackgroundThread::initStopSignal() {
  if (pipe(controlPipeFd_.data()) == -1) {
    throw std::runtime_error(
        "Failed to create the control pipe to start the "
        "BackgroundThread run");
  }
}

void BackgroundThread::closeStopSignal() {
  for (int fd : controlPipeFd_) {
    if (fd != -1) {
      ::close(fd);
    }
  }
}

void BackgroundThread::stop() {
  if (controlPipeFd_[1] != -1) {
    // close the write end of the pipe
    ::close(controlPipeFd_[1]);
    controlPipeFd_[1] = -1;
  }
}
#endif

enum class QueryType : uint8_t {
  SET,
  COMPARE_SET,
  GET,
  ADD,
  CHECK,
  WAIT,
  GETNUMKEYS,
  WATCH_KEY,
  DELETE_KEY,
};

enum class CheckResponseType : uint8_t { READY, NOT_READY };

enum class WaitResponseType : uint8_t { STOP_WAITING };

enum class WatchResponseType : uint8_t {
  KEY_UPDATED,
  KEY_CREATED,
  KEY_DELETED,
  KEY_CALLBACK_REGISTERED
};

// Separate thread that is only launched on master
class TCPStoreMasterDaemon : public BackgroundThread {
 public:
  explicit TCPStoreMasterDaemon(TCPSocket&& storeListenSocket);

 private:
  void run();
  void queryFds(std::vector<struct pollfd>& fds);
  void query(int socket);

  // The master runs on a single thread so only
  // one handler can be executed at a time
  void setHandler(int socket);
  void compareSetHandler(int socket);
  void addHandler(int socket);
  void getHandler(int socket) const;
  void checkHandler(int socket) const;
  void getNumKeysHandler(int socket) const;
  void deleteHandler(int socket);
  void waitHandler(int socket);
  void watchHandler(int socket);

  bool checkKeys(const std::vector<std::string>& keys) const;
  // Helper function to alerts waiting workers, used in setHandler, getHandler
  void wakeupWaitingClients(const std::string& key);
  // Helper function used when the key is changed
  // used in setHandler, addHandler, getHandler, deleteHandler
  void sendKeyUpdatesToClients(
      const std::string& key,
      const enum WatchResponseType& type,
      std::vector<uint8_t>& oldData,
      std::vector<uint8_t>& newData);
  std::unordered_map<std::string, std::vector<uint8_t>> tcpStore_;
  // From key -> the list of sockets waiting on the key
  std::unordered_map<std::string, std::vector<int>> waitingSockets_;
  // From socket -> number of keys awaited
  std::unordered_map<int, size_t> keysAwaited_;
  // From key -> the list of sockets watching the key
  std::unordered_map<std::string, std::vector<int>> watchedSockets_;
};

// Simply start the daemon thread
TCPStoreMasterDaemon::TCPStoreMasterDaemon(TCPSocket&& storeListenSocket)
    : BackgroundThread{std::move(storeListenSocket)} {
  daemonThread_ = std::thread{&TCPStoreMasterDaemon::run, this};
}

void TCPStoreMasterDaemon::queryFds(std::vector<struct pollfd>& fds) {
  // Skipping the fds[0] and fds[1],
  // fds[0] is master's listening socket
  // fds[1] is control pipe's reading fd, it is not for Windows platform
  for (size_t fdIdx = CONNECT_SOCKET_OFFSET; fdIdx < fds.size(); ++fdIdx) {
    if (fds[fdIdx].revents == 0) {
      continue;
    }

    // Now query the socket that has the event
    try {
      query(fds[fdIdx].fd);
    } catch (...) {
      // There was an error when processing query. Probably an exception
      // occurred in recv/send what would indicate that socket on the other
      // side has been closed. If the closing was due to normal exit, then
      // the store should continue executing. Otherwise, if it was different
      // exception, other connections will get an exception once they try to
      // use the store. We will go ahead and close this connection whenever
      // we hit an exception here.
      tcputil::closeSocket(fds[fdIdx].fd);

      // Remove all the tracking state of the close FD
      for (auto it = waitingSockets_.begin(); it != waitingSockets_.end();) {
        for (auto vecIt = it->second.begin(); vecIt != it->second.end();) {
          if (*vecIt == fds[fdIdx].fd) {
            vecIt = it->second.erase(vecIt);
          } else {
            ++vecIt;
          }
        }
        if (it->second.size() == 0) {
          it = waitingSockets_.erase(it);
        } else {
          ++it;
        }
      }
      for (auto it = keysAwaited_.begin(); it != keysAwaited_.end();) {
        if (it->first == fds[fdIdx].fd) {
          it = keysAwaited_.erase(it);
        } else {
          ++it;
        }
      }
      fds.erase(fds.begin() + fdIdx);
      sockets_.erase(sockets_.begin() + fdIdx - CONNECT_SOCKET_OFFSET);
      --fdIdx;
      continue;
    }
  }
}

// query communicates with the worker. The format
// of the query is as follows:
// type of query | size of arg1 | arg1 | size of arg2 | arg2 | ...
// or, in the case of wait
// type of query | number of args | size of arg1 | arg1 | ...
void TCPStoreMasterDaemon::query(int socket) {
  QueryType qt;
  tcputil::recvBytes<QueryType>(socket, &qt, 1);
  if (qt == QueryType::SET) {
    setHandler(socket);

  } else if (qt == QueryType::COMPARE_SET) {
    compareSetHandler(socket);

  } else if (qt == QueryType::ADD) {
    addHandler(socket);

  } else if (qt == QueryType::GET) {
    getHandler(socket);

  } else if (qt == QueryType::CHECK) {
    checkHandler(socket);

  } else if (qt == QueryType::WAIT) {
    waitHandler(socket);

  } else if (qt == QueryType::GETNUMKEYS) {
    getNumKeysHandler(socket);

  } else if (qt == QueryType::DELETE_KEY) {
    deleteHandler(socket);

  } else if (qt == QueryType::WATCH_KEY) {
    watchHandler(socket);

  } else {
    throw std::runtime_error("Unexpected query type");
  }
}

void TCPStoreMasterDaemon::wakeupWaitingClients(const std::string& key) {
  auto socketsToWait = waitingSockets_.find(key);
  if (socketsToWait != waitingSockets_.end()) {
    for (int socket : socketsToWait->second) {
      if (--keysAwaited_[socket] == 0) {
        tcputil::sendValue<WaitResponseType>(
            socket, WaitResponseType::STOP_WAITING);
      }
    }
    waitingSockets_.erase(socketsToWait);
  }
}

void TCPStoreMasterDaemon::sendKeyUpdatesToClients(
    const std::string& key,
    const enum WatchResponseType& type,
    std::vector<uint8_t>& oldData,
    std::vector<uint8_t>& newData) {
  for (int socket : watchedSockets_[key]) {
    tcputil::sendValue<WatchResponseType>(socket, type);
    tcputil::sendString(socket, key, true);
    tcputil::sendVector<uint8_t>(socket, oldData);
    tcputil::sendVector<uint8_t>(socket, newData);
  }
}

void TCPStoreMasterDaemon::setHandler(int socket) {
  std::string key = tcputil::recvString(socket);
  std::vector<uint8_t> newData = tcputil::recvVector<uint8_t>(socket);
  std::vector<uint8_t> oldData;
  bool newKey = true;
  auto it = tcpStore_.find(key);
  if (it != tcpStore_.end()) {
    oldData = it->second;
    newKey = false;
  }
  tcpStore_[key] = newData;
  // On "set", wake up all clients that have been waiting
  wakeupWaitingClients(key);
  // Send key update to all watching clients
  newKey ? sendKeyUpdatesToClients(
               key, WatchResponseType::KEY_CREATED, oldData, newData)
         : sendKeyUpdatesToClients(
               key, WatchResponseType::KEY_UPDATED, oldData, newData);
}

void TCPStoreMasterDaemon::compareSetHandler(int socket) {
  std::string key = tcputil::recvString(socket);
  std::vector<uint8_t> currentValue = tcputil::recvVector<uint8_t>(socket);
  std::vector<uint8_t> newValue = tcputil::recvVector<uint8_t>(socket);

  auto pos = tcpStore_.find(key);
  if (pos == tcpStore_.end()) {
    if (currentValue.empty()) {
      tcpStore_[key] = newValue;

      // Send key update to all watching clients
      sendKeyUpdatesToClients(
          key, WatchResponseType::KEY_CREATED, currentValue, newValue);
      tcputil::sendVector<uint8_t>(socket, newValue);
    } else {
      // TODO: This code path is not ideal as we are "lying" to the caller in
      // case the key does not exist. We should come up with a working solution.
      tcputil::sendVector<uint8_t>(socket, currentValue);
    }
  } else {
    if (pos->second == currentValue) {
      pos->second = std::move(newValue);

      // Send key update to all watching clients
      sendKeyUpdatesToClients(
          key, WatchResponseType::KEY_UPDATED, currentValue, pos->second);
    }
    tcputil::sendVector<uint8_t>(socket, pos->second);
  }
}

void TCPStoreMasterDaemon::addHandler(int socket) {
  std::string key = tcputil::recvString(socket);
  int64_t addVal = tcputil::recvValue<int64_t>(socket);

  bool newKey = true;
  std::vector<uint8_t> oldData;
  auto it = tcpStore_.find(key);
  if (it != tcpStore_.end()) {
    oldData = it->second;
    auto buf = reinterpret_cast<const char*>(it->second.data());
    auto len = it->second.size();
    addVal += std::stoll(std::string(buf, len));
    newKey = false;
  }
  auto addValStr = std::to_string(addVal);
  std::vector<uint8_t> newData =
      std::vector<uint8_t>(addValStr.begin(), addValStr.end());
  tcpStore_[key] = newData;
  // Now send the new value
  tcputil::sendValue<int64_t>(socket, addVal);
  // On "add", wake up all clients that have been waiting
  wakeupWaitingClients(key);
  // Send key update to all watching clients
  newKey ? sendKeyUpdatesToClients(
               key, WatchResponseType::KEY_CREATED, oldData, newData)
         : sendKeyUpdatesToClients(
               key, WatchResponseType::KEY_UPDATED, oldData, newData);
}

void TCPStoreMasterDaemon::getHandler(int socket) const {
  std::string key = tcputil::recvString(socket);
  auto data = tcpStore_.at(key);
  tcputil::sendVector<uint8_t>(socket, data);
}

void TCPStoreMasterDaemon::getNumKeysHandler(int socket) const {
  tcputil::sendValue<int64_t>(socket, tcpStore_.size());
}

void TCPStoreMasterDaemon::deleteHandler(int socket) {
  std::string key = tcputil::recvString(socket);
  auto it = tcpStore_.find(key);
  if (it != tcpStore_.end()) {
    std::vector<uint8_t> oldData = it->second;
    // Send key update to all watching clients
    std::vector<uint8_t> newData;
    sendKeyUpdatesToClients(
        key, WatchResponseType::KEY_DELETED, oldData, newData);
  }
  auto numDeleted = tcpStore_.erase(key);
  tcputil::sendValue<int64_t>(socket, numDeleted);
}

void TCPStoreMasterDaemon::checkHandler(int socket) const {
  SizeType nargs;
  tcputil::recvBytes<SizeType>(socket, &nargs, 1);
  std::vector<std::string> keys(nargs);
  for(const auto i : c10::irange(nargs)) {
    keys[i] = tcputil::recvString(socket);
  }
  // Now we have received all the keys
  if (checkKeys(keys)) {
    tcputil::sendValue<CheckResponseType>(socket, CheckResponseType::READY);
  } else {
    tcputil::sendValue<CheckResponseType>(socket, CheckResponseType::NOT_READY);
  }
}

void TCPStoreMasterDaemon::waitHandler(int socket) {
  SizeType nargs;
  tcputil::recvBytes<SizeType>(socket, &nargs, 1);
  std::vector<std::string> keys(nargs);
  for(const auto i : c10::irange(nargs)) {
    keys[i] = tcputil::recvString(socket);
  }
  if (checkKeys(keys)) {
    tcputil::sendValue<WaitResponseType>(
        socket, WaitResponseType::STOP_WAITING);
  } else {
    int numKeysToAwait = 0;
    for (auto& key : keys) {
      // Only count keys that have not already been set
      if (tcpStore_.find(key) == tcpStore_.end()) {
        waitingSockets_[key].push_back(socket);
        numKeysToAwait++;
      }
    }
    keysAwaited_[socket] = numKeysToAwait;
  }
}

void TCPStoreMasterDaemon::watchHandler(int socket) {
  std::string key = tcputil::recvString(socket);

  // Record the socket to respond to when the key is updated
  watchedSockets_[key].push_back(socket);

  // Send update to TCPStoreWorkerDaemon on client
  tcputil::sendValue<WatchResponseType>(
      socket, WatchResponseType::KEY_CALLBACK_REGISTERED);
}

bool TCPStoreMasterDaemon::checkKeys(
    const std::vector<std::string>& keys) const {
  return std::all_of(keys.begin(), keys.end(), [this](const std::string& s) {
    return tcpStore_.count(s) > 0;
  });
}

#ifdef _WIN32
void TCPStoreMasterDaemon::run() {
  std::vector<struct pollfd> fds;
  tcputil::addPollfd(fds, storeListenSocket_.handle(), POLLIN);

  // receive the queries
  bool finished = false;
  while (!finished) {
    for(const auto i : c10::irange(sockets_.size())) {
      fds[i].revents = 0;
    }

    int res;
    SYSCHECK_ERR_RETURN_NEG1(
        res = WSAPoll(fds.data(), fds.size(), checkTimeout_.count()))
    if (res == 0) {
      auto rv = WaitForSingleObject(ghStopEvent_, 0);
      if (rv != WAIT_TIMEOUT) {
        finished = true;
        break;
      }
      continue;
    }

    // TCPStore's listening socket has an event and it should now be able to
    // accept new connections.
    if (fds[0].revents != 0) {
      if (!(fds[0].revents & POLLIN)) {
        throw std::system_error(
            ECONNABORTED,
            std::system_category(),
            "Unexpected poll revent on the master's listening socket: " +
                std::to_string(fds[0].revents));
      }
      TCPSocket socket =
          std::get<0>(tcputil::accept(storeListenSocket_.handle()));
      int raw_socket = socket.handle();
      sockets_.emplace_back(std::move(socket));
      tcputil::addPollfd(fds, raw_socket, POLLIN);
    }
    queryFds(fds);
  }
}
#else
void TCPStoreMasterDaemon::run() {
  std::vector<struct pollfd> fds;
  tcputil::addPollfd(fds, storeListenSocket_.handle(), POLLIN);
  // Push the read end of the pipe to signal the stopping of the daemon run
  tcputil::addPollfd(fds, controlPipeFd_[0], POLLHUP);

  // receive the queries
  bool finished = false;
  while (!finished) {
    for(const auto i : c10::irange(sockets_.size())) {
      fds[i].revents = 0;
    }

    SYSCHECK_ERR_RETURN_NEG1(::poll(fds.data(), fds.size(), -1));

    // TCPStore's listening socket has an event and it should now be able to
    // accept new connections.
    if (fds[0].revents != 0) {
      if (fds[0].revents ^ POLLIN) {
        throw std::system_error(
            ECONNABORTED,
            std::system_category(),
            "Unexpected poll revent on the master's listening socket: " +
                std::to_string(fds[0].revents));
      }
      TCPSocket socket =
          std::get<0>(tcputil::accept(storeListenSocket_.handle()));
      int raw_socket = socket.handle();
      sockets_.emplace_back(std::move(socket));
      tcputil::addPollfd(fds, raw_socket, POLLIN);
    }

    // The pipe receives an event which tells us to shutdown the daemon
    if (fds[1].revents != 0) {
      // Will be POLLUP when the pipe is closed
      if (fds[1].revents ^ POLLHUP) {
        throw std::system_error(
            ECONNABORTED,
            std::system_category(),
            "Unexpected poll revent on the control pipe's reading fd: " +
                std::to_string(fds[1].revents));
      }
      finished = true;
      break;
    }
    queryFds(fds);
  }
}
#endif

// Separate thread that is launched on all instances (including master)
// Right now only handles callbacks registered from watchKey()
class TCPStoreWorkerDaemon : public BackgroundThread {
 public:
  explicit TCPStoreWorkerDaemon(TCPSocket&& listenSocket);
  // Set the callback to run key change
  void setCallback(std::string key, WatchKeyCallback cb);
  void waitForCallbackRegistration() {
    // Block until callback has been registered successfully
    std::unique_lock<std::mutex> callbackRegistrationLock(
        callbackRegistrationMutex_);
    callbackRegisteredCV_.wait(
        callbackRegistrationLock, [&] { return callbackRegisteredData_; });

    // Reset payload for next callback
    callbackRegisteredData_ = false;
  }
  void setCallbackRegistered() {
    callbackRegisteredData_ = true;
    callbackRegisteredCV_.notify_one();
  }

 private:
  void run();
  void callbackHandler(int socket);
  // List of callbacks map each watched key
  std::unordered_map<std::string, WatchKeyCallback> keyToCallbacks_{};
  std::mutex keyToCallbacksMutex_{};
  std::mutex callbackRegistrationMutex_{};
  std::condition_variable callbackRegisteredCV_{};
  bool callbackRegisteredData_ = false;
};

// TCPStoreListener class methods
TCPStoreWorkerDaemon::TCPStoreWorkerDaemon(TCPSocket&& listenSocket)
    : BackgroundThread{std::move(listenSocket)} {
  daemonThread_ = std::thread{&TCPStoreWorkerDaemon::run, this};
}

void TCPStoreWorkerDaemon::setCallback(
    std::string key,
    WatchKeyCallback callback) {
  const std::lock_guard<std::mutex> lock(keyToCallbacksMutex_);
  keyToCallbacks_[key] = callback;
}

// Runs all the callbacks that the worker has registered
void TCPStoreWorkerDaemon::callbackHandler(int socket) {
  auto watchResponse = tcputil::recvValue<WatchResponseType>(socket);
  if (watchResponse == WatchResponseType::KEY_CALLBACK_REGISTERED) {
    // Notify the waiting "watchKey" operation to return
    setCallbackRegistered();
    return;
  }
  std::string key = tcputil::recvString(socket);
  std::vector<uint8_t> currentValueVec = tcputil::recvVector<uint8_t>(socket);
  std::vector<uint8_t> newValueVec = tcputil::recvVector<uint8_t>(socket);
  c10::optional<std::string> currentValue;
  if (watchResponse == WatchResponseType::KEY_CREATED) {
    assert(currentValueVec.empty());
    currentValue = c10::nullopt;
  } else {
    currentValue = std::string(currentValueVec.begin(), currentValueVec.end());
  }
  c10::optional<std::string> newValue;
  if (watchResponse == WatchResponseType::KEY_DELETED) {
    assert(newValueVec.empty());
    newValue = c10::nullopt;
  } else {
    newValue = std::string(newValueVec.begin(), newValueVec.end());
  }
  const std::lock_guard<std::mutex> lock(keyToCallbacksMutex_);
  keyToCallbacks_.at(key)(currentValue, newValue);
}

#ifdef _WIN32
void TCPStoreWorkerDaemon::run() {
  std::vector<struct pollfd> fds;
  tcputil::addPollfd(fds, storeListenSocket_.handle(), POLLIN);

  while (true) {
    // Check control and exit early if triggered
    int res;
    SYSCHECK_ERR_RETURN_NEG1(
        res = WSAPoll(fds.data(), fds.size(), checkTimeout_.count()))
    if (res == 0) {
      auto rvPoll = WaitForSingleObject(ghStopEvent_, 0);
      if (rvPoll != WAIT_TIMEOUT) {
        break;
      }
      continue;
    }

    // if connection is closed gracefully by master, peeked data will return 0
    char data;
    int ret = recv(fds[0].fd, &data, 1, MSG_PEEK);
    if (ret == 0) {
      auto rvData = WaitForSingleObject(ghStopEvent_, 0);
      if (rvData != WAIT_TIMEOUT) {
        break;
      }
      continue;
    }

    // valid request, perform callback logic
    callbackHandler(fds[0].fd);
  }
}
#else
void TCPStoreWorkerDaemon::run() {
  std::vector<struct pollfd> fds;
  tcputil::addPollfd(fds, controlPipeFd_[0], POLLHUP);
  tcputil::addPollfd(fds, storeListenSocket_.handle(), POLLIN);

  while (true) {
    SYSCHECK_ERR_RETURN_NEG1(::poll(fds.data(), fds.size(), -1));

    // Check control and exit early if triggered
    // The pipe receives an event which tells us to shutdown the listener thread
    if (fds[0].revents != 0) {
      // Will be POLLUP when the pipe is closed
      if (fds[0].revents ^ POLLHUP) {
        throw std::system_error(
            ECONNABORTED,
            std::system_category(),
            "Unexpected poll revent on the control pipe's reading fd: " +
                std::to_string(fds[0].revents));
      }
      break;
    }

    // if connection is closed gracefully by master, peeked data will return 0
    char data;
    int ret = recv(fds[1].fd, &data, 1, MSG_PEEK);
    if (ret == 0) {
      continue;
    }

    // valid request, perform callback logic
    callbackHandler(fds[1].fd);
  }
}
#endif

} // namespace

// Manages the lifecycle of a server daemon.
class TCPServer {
 public:
  static std::shared_ptr<TCPServer> start(const TCPStoreOptions& opts);

  std::uint16_t port() const noexcept {
    return port_;
  }

  explicit TCPServer(
      std::uint16_t port,
      std::unique_ptr<TCPStoreMasterDaemon>&& daemon)
      : port_{port}, daemon_{std::move(daemon)} {}

 private:
  std::uint16_t port_;
  std::unique_ptr<TCPStoreMasterDaemon> daemon_;
};

std::shared_ptr<TCPServer> TCPServer::start(const TCPStoreOptions& opts) {
  if (opts.multiTenant) {
    LOG(WARNING)
        << "The multi-tenant feature of TCPStore is not implemented yet.";
  }

  TCPSocket socket{};
  std::uint16_t port{};

  std::tie(socket, port) = tcputil::listen(opts.port);

  auto daemon = std::make_unique<TCPStoreMasterDaemon>(std::move(socket));

  return std::make_shared<TCPServer>(port, std::move(daemon));
}

class TCPClient {
 public:
  static std::unique_ptr<TCPClient> connect(
      const SocketAddress& addr,
      const TCPStoreOptions& opts);

  void sendCommand(QueryType type) {
    tcputil::sendValue<QueryType>(socket_.handle(), type);
  }

  void sendCommandForKey(QueryType type, const std::string& key);

  void sendBytes(const std::vector<std::uint8_t>& value) {
    tcputil::sendVector<std::uint8_t>(socket_.handle(), value);
  }

  void sendStrings(c10::ArrayRef<std::string> value);

  template <typename T>
  void sendValue(const T& value) {
    tcputil::sendValue<T>(socket_.handle(), value);
  }

  std::vector<std::uint8_t> receiveBits() {
    return tcputil::recvVector<std::uint8_t>(socket_.handle());
  }

  template <typename T>
  T receiveValue() {
    return tcputil::recvValue<T>(socket_.handle());
  }

  void setTimeout(std::chrono::milliseconds value);

  explicit TCPClient(TCPSocket&& socket) : socket_{std::move(socket)} {}

 private:
  TCPSocket socket_;
};

std::unique_ptr<TCPClient> TCPClient::connect(
    const SocketAddress& addr,
    const TCPStoreOptions& opts) {
  TCPSocket socket =
      tcputil::connect(addr.host, addr.port, /* wait */ true, opts.timeout);

  return std::make_unique<TCPClient>(std::move(socket));
}

void TCPClient::sendCommandForKey(QueryType type, const std::string& key) {
  tcputil::sendValue<QueryType>(socket_.handle(), type);

  bool withValue = type == QueryType::SET || type == QueryType::COMPARE_SET ||
      type == QueryType::ADD;

  tcputil::sendString(socket_.handle(), key, withValue);
}

void TCPClient::sendStrings(c10::ArrayRef<std::string> value) {
  std::size_t size = value.size();

  tcputil::sendBytes<std::size_t>(socket_.handle(), &size, 1, size > 0);

  if (value.empty()) {
    return;
  }

  for (auto pos = value.begin(), last = value.end() - 1; pos <= last; ++pos) {
    tcputil::sendString(socket_.handle(), *pos, pos != last);
  }
}

void TCPClient::setTimeout(std::chrono::milliseconds value) {
  if (value == std::chrono::milliseconds::zero()) {
    return;
  }

#ifdef _WIN32
  struct timeval timeoutTV = {value.count() / 1000,
                              (value.count() % 1000) * 1000};
#else
  struct timeval timeoutTV = {.tv_sec = value.count() / 1000,
                              .tv_usec = (value.count() % 1000) * 1000};
#endif
  SYSCHECK_ERR_RETURN_NEG1(::setsockopt(
      socket_.handle(),
      SOL_SOCKET,
      SO_RCVTIMEO,
      reinterpret_cast<char*>(&timeoutTV),
      sizeof(timeoutTV)));
}

class TCPCallbackClient {
 public:
  static std::unique_ptr<TCPCallbackClient> connect(
      const SocketAddress& addr,
      const TCPStoreOptions& opts);

  void setCallback(const std::string& key, WatchKeyCallback callback);

  explicit TCPCallbackClient(
      int raw_socket,
      std::unique_ptr<TCPStoreWorkerDaemon>&& daemon)
      : raw_socket_{raw_socket}, daemon_{std::move(daemon)} {}

 private:
  int raw_socket_;
  std::unique_ptr<TCPStoreWorkerDaemon> daemon_;
  std::mutex mutex_;
};

std::unique_ptr<TCPCallbackClient> TCPCallbackClient::connect(
    const SocketAddress& addr,
    const TCPStoreOptions& opts) {
  TCPSocket socket =
      tcputil::connect(addr.host, addr.port, /*wait*/ true, opts.timeout);

  int raw_socket = socket.handle();

  auto daemon = std::make_unique<TCPStoreWorkerDaemon>(std::move(socket));

  return std::make_unique<TCPCallbackClient>(raw_socket, std::move(daemon));
}

void TCPCallbackClient::setCallback(
    const std::string& key,
    WatchKeyCallback callback) {
  std::lock_guard<std::mutex> guard{mutex_};

  daemon_->setCallback(key, callback);

  tcputil::sendValue<QueryType>(raw_socket_, QueryType::WATCH_KEY);

  tcputil::sendString(raw_socket_, key);

  daemon_->waitForCallbackRegistration();
}

} // namespace detail

// TCPStore class methods
TCPStore::TCPStore(
    const std::string& masterAddr,
    std::uint16_t masterPort,
    c10::optional<int> numWorkers,
    bool isServer,
    const std::chrono::milliseconds& timeout,
    bool waitWorkers)
    : TCPStore{
          masterAddr,
          TCPStoreOptions{masterPort,
                          isServer,
                          numWorkers ? c10::optional<std::size_t>(*numWorkers)
                                     : c10::nullopt,
                          waitWorkers,
                          timeout}} {}

TCPStore::TCPStore(std::string host, const TCPStoreOptions& opts)
    : Store{opts.timeout},
      addr_{std::move(host)},
      numWorkers_{opts.numWorkers} {
  tcputil::socketInitialize();

  if (opts.isServer) {
    server_ = detail::TCPServer::start(opts);

    addr_.port = server_->port();
  } else {
    addr_.port = opts.port;
  }

  client_ = detail::TCPClient::connect(addr_, opts);

  if (opts.waitWorkers) {
    waitForWorkers();
  }

  callback_client_ = detail::TCPCallbackClient::connect(addr_, opts);
}

TCPStore::~TCPStore() = default;

void TCPStore::waitForWorkers() {
  if (numWorkers_ == c10::nullopt) {
    return;
  }

  incrementValueBy(initKey_, 1);

  // Let server block until all workers have completed, this ensures that
  // the server daemon thread is always running until the very end
  if (server_) {
    const auto start = std::chrono::steady_clock::now();
    while (true) {
      // TODO: Any chance to make this cleaner?
      std::vector<uint8_t> value = doGet(initKey_);
      auto buf = reinterpret_cast<const char*>(value.data());
      auto len = value.size();
      int numWorkersCompleted = std::stoi(std::string(buf, len));
      if (numWorkersCompleted >= *numWorkers_) {
        break;
      }
      const auto elapsed = std::chrono::duration_cast<std::chrono::seconds>(
          std::chrono::steady_clock::now() - start);
      if (timeout_ != kNoTimeout && elapsed > timeout_) {
        break;
      }
      /* sleep override */
      std::this_thread::sleep_for(std::chrono::milliseconds(10));
    }
  }
}

void TCPStore::set(const std::string& key, const std::vector<uint8_t>& data) {
  client_->sendCommandForKey(detail::QueryType::SET, keyPrefix_ + key);
  client_->sendBytes(data);
}

std::vector<uint8_t> TCPStore::compareSet(
    const std::string& key,
    const std::vector<uint8_t>& expectedValue,
    const std::vector<uint8_t>& desiredValue) {
  client_->sendCommandForKey(detail::QueryType::COMPARE_SET, keyPrefix_ + key);
  client_->sendBytes(expectedValue);
  client_->sendBytes(desiredValue);

  return client_->receiveBits();
}

std::vector<uint8_t> TCPStore::get(const std::string& key) {
  return doGet(keyPrefix_ + key);
}

std::vector<uint8_t> TCPStore::doGet(const std::string& key) {
  doWait(key, timeout_);
  client_->sendCommandForKey(detail::QueryType::GET, key);
  return client_->receiveBits();
}

int64_t TCPStore::add(const std::string& key, int64_t value) {
  return incrementValueBy(keyPrefix_ + key, value);
}

bool TCPStore::deleteKey(const std::string& key) {
  client_->sendCommandForKey(detail::QueryType::DELETE_KEY, keyPrefix_ + key);
  auto numDeleted = client_->receiveValue<std::int64_t>();
  return numDeleted == 1;
}

void TCPStore::watchKey(const std::string& key, WatchKeyCallback callback) {
  callback_client_->setCallback(keyPrefix_ + key, callback);
}

int64_t TCPStore::incrementValueBy(const std::string& key, int64_t delta) {
  client_->sendCommandForKey(detail::QueryType::ADD, key);
  client_->sendValue<std::int64_t>(delta);
  return client_->receiveValue<std::int64_t>();
}

int64_t TCPStore::getNumKeys() {
  client_->sendCommand(detail::QueryType::GETNUMKEYS);
  return client_->receiveValue<std::int64_t>();
}

bool TCPStore::check(const std::vector<std::string>& keys) {
<<<<<<< HEAD
  std::vector<std::string> prefixedKeys{};
  prefixedKeys.reserve(keys.size());
  for (const std::string& key : keys) {
    prefixedKeys.emplace_back(keyPrefix_ + key);
  }

  client_->sendCommand(detail::QueryType::CHECK);
  client_->sendStrings(prefixedKeys);

  auto response = client_->receiveValue<detail::CheckResponseType>();
  if (response == detail::CheckResponseType::READY) {
=======
  tcputil::sendValue<QueryType>(storeSocket_, QueryType::CHECK);
  SizeType nkeys = keys.size();
  tcputil::sendBytes<SizeType>(storeSocket_, &nkeys, 1, (nkeys > 0));
  for(const auto i : c10::irange(nkeys)) {
    std::string regKey = regularPrefix_ + keys[i];
    tcputil::sendString(storeSocket_, regKey, (i != (nkeys - 1)));
  }
  auto checkResponse = tcputil::recvValue<CheckResponseType>(storeSocket_);
  if (checkResponse == CheckResponseType::READY) {
>>>>>>> f1ce7f4b
    return true;
  }
  if (response == detail::CheckResponseType::NOT_READY) {
    return false;
  }
  throw std::runtime_error("ready or not_ready response expected");
}

void TCPStore::wait(const std::vector<std::string>& keys) {
  wait(keys, timeout_);
}

void TCPStore::wait(
    const std::vector<std::string>& keys,
    const std::chrono::milliseconds& timeout) {
  std::vector<std::string> prefixedKeys{};
  prefixedKeys.reserve(keys.size());
  for (const std::string& key : keys) {
    prefixedKeys.emplace_back(keyPrefix_ + key);
  }

<<<<<<< HEAD
  doWait(prefixedKeys, timeout);
=======
void TCPStore::waitHelper_(
    const std::vector<std::string>& keys,
    const std::chrono::milliseconds& timeout) {
  // Set the socket timeout if there is a wait timeout
  if (timeout != kNoTimeout) {
#ifdef _WIN32
    struct timeval timeoutTV = {
        timeout.count() / 1000, (timeout.count() % 1000) * 1000};
#else
    struct timeval timeoutTV = {
        .tv_sec = timeout.count() / 1000,
        .tv_usec = (timeout.count() % 1000) * 1000};
#endif
    SYSCHECK_ERR_RETURN_NEG1(::setsockopt(
        storeSocket_,
        SOL_SOCKET,
        SO_RCVTIMEO,
        reinterpret_cast<char*>(&timeoutTV),
        sizeof(timeoutTV)));
  }
  tcputil::sendValue<QueryType>(storeSocket_, QueryType::WAIT);
  SizeType nkeys = keys.size();
  tcputil::sendBytes<SizeType>(storeSocket_, &nkeys, 1, (nkeys > 0));
  for(const auto i : c10::irange(nkeys)) {
    tcputil::sendString(storeSocket_, keys[i], (i != (nkeys - 1)));
  }
  auto waitResponse = tcputil::recvValue<WaitResponseType>(storeSocket_);
  if (waitResponse != WaitResponseType::STOP_WAITING) {
    throw std::runtime_error("Stop_waiting response is expected");
  }
>>>>>>> f1ce7f4b
}

void TCPStore::doWait(
    c10::ArrayRef<std::string> keys,
    std::chrono::milliseconds timeout) {
  // TODO: Should we revert to the original timeout at the end of the call?
  client_->setTimeout(timeout);

  client_->sendCommand(detail::QueryType::WAIT);
  client_->sendStrings(keys);

  auto response = client_->receiveValue<detail::WaitResponseType>();
  if (response != detail::WaitResponseType::STOP_WAITING) {
    throw std::runtime_error("Stop_waiting response is expected");
  }
}

} // namespace c10d<|MERGE_RESOLUTION|>--- conflicted
+++ resolved
@@ -548,9 +548,9 @@
       }
       TCPSocket socket =
           std::get<0>(tcputil::accept(storeListenSocket_.handle()));
-      int raw_socket = socket.handle();
+      int rawSocket = socket.handle();
       sockets_.emplace_back(std::move(socket));
-      tcputil::addPollfd(fds, raw_socket, POLLIN);
+      tcputil::addPollfd(fds, rawSocket, POLLIN);
     }
     queryFds(fds);
   }
@@ -583,9 +583,9 @@
       }
       TCPSocket socket =
           std::get<0>(tcputil::accept(storeListenSocket_.handle()));
-      int raw_socket = socket.handle();
+      int rawSocket = socket.handle();
       sockets_.emplace_back(std::move(socket));
-      tcputil::addPollfd(fds, raw_socket, POLLIN);
+      tcputil::addPollfd(fds, rawSocket, POLLIN);
     }
 
     // The pipe receives an event which tells us to shutdown the daemon
@@ -888,12 +888,12 @@
   void setCallback(const std::string& key, WatchKeyCallback callback);
 
   explicit TCPCallbackClient(
-      int raw_socket,
+      int rawSocket,
       std::unique_ptr<TCPStoreWorkerDaemon>&& daemon)
-      : raw_socket_{raw_socket}, daemon_{std::move(daemon)} {}
+      : rawSocket_{rawSocket}, daemon_{std::move(daemon)} {}
 
  private:
-  int raw_socket_;
+  int rawSocket_;
   std::unique_ptr<TCPStoreWorkerDaemon> daemon_;
   std::mutex mutex_;
 };
@@ -904,11 +904,11 @@
   TCPSocket socket =
       tcputil::connect(addr.host, addr.port, /*wait*/ true, opts.timeout);
 
-  int raw_socket = socket.handle();
+  int rawSocket = socket.handle();
 
   auto daemon = std::make_unique<TCPStoreWorkerDaemon>(std::move(socket));
 
-  return std::make_unique<TCPCallbackClient>(raw_socket, std::move(daemon));
+  return std::make_unique<TCPCallbackClient>(rawSocket, std::move(daemon));
 }
 
 void TCPCallbackClient::setCallback(
@@ -918,9 +918,9 @@
 
   daemon_->setCallback(key, callback);
 
-  tcputil::sendValue<QueryType>(raw_socket_, QueryType::WATCH_KEY);
-
-  tcputil::sendString(raw_socket_, key);
+  tcputil::sendValue<QueryType>(rawSocket_, QueryType::WATCH_KEY);
+
+  tcputil::sendString(rawSocket_, key);
 
   daemon_->waitForCallbackRegistration();
 }
@@ -964,7 +964,7 @@
     waitForWorkers();
   }
 
-  callback_client_ = detail::TCPCallbackClient::connect(addr_, opts);
+  callbackClient_ = detail::TCPCallbackClient::connect(addr_, opts);
 }
 
 TCPStore::~TCPStore() = default;
@@ -1037,7 +1037,7 @@
 }
 
 void TCPStore::watchKey(const std::string& key, WatchKeyCallback callback) {
-  callback_client_->setCallback(keyPrefix_ + key, callback);
+  callbackClient_->setCallback(keyPrefix_ + key, callback);
 }
 
 int64_t TCPStore::incrementValueBy(const std::string& key, int64_t delta) {
@@ -1052,7 +1052,6 @@
 }
 
 bool TCPStore::check(const std::vector<std::string>& keys) {
-<<<<<<< HEAD
   std::vector<std::string> prefixedKeys{};
   prefixedKeys.reserve(keys.size());
   for (const std::string& key : keys) {
@@ -1064,17 +1063,6 @@
 
   auto response = client_->receiveValue<detail::CheckResponseType>();
   if (response == detail::CheckResponseType::READY) {
-=======
-  tcputil::sendValue<QueryType>(storeSocket_, QueryType::CHECK);
-  SizeType nkeys = keys.size();
-  tcputil::sendBytes<SizeType>(storeSocket_, &nkeys, 1, (nkeys > 0));
-  for(const auto i : c10::irange(nkeys)) {
-    std::string regKey = regularPrefix_ + keys[i];
-    tcputil::sendString(storeSocket_, regKey, (i != (nkeys - 1)));
-  }
-  auto checkResponse = tcputil::recvValue<CheckResponseType>(storeSocket_);
-  if (checkResponse == CheckResponseType::READY) {
->>>>>>> f1ce7f4b
     return true;
   }
   if (response == detail::CheckResponseType::NOT_READY) {
@@ -1096,40 +1084,7 @@
     prefixedKeys.emplace_back(keyPrefix_ + key);
   }
 
-<<<<<<< HEAD
   doWait(prefixedKeys, timeout);
-=======
-void TCPStore::waitHelper_(
-    const std::vector<std::string>& keys,
-    const std::chrono::milliseconds& timeout) {
-  // Set the socket timeout if there is a wait timeout
-  if (timeout != kNoTimeout) {
-#ifdef _WIN32
-    struct timeval timeoutTV = {
-        timeout.count() / 1000, (timeout.count() % 1000) * 1000};
-#else
-    struct timeval timeoutTV = {
-        .tv_sec = timeout.count() / 1000,
-        .tv_usec = (timeout.count() % 1000) * 1000};
-#endif
-    SYSCHECK_ERR_RETURN_NEG1(::setsockopt(
-        storeSocket_,
-        SOL_SOCKET,
-        SO_RCVTIMEO,
-        reinterpret_cast<char*>(&timeoutTV),
-        sizeof(timeoutTV)));
-  }
-  tcputil::sendValue<QueryType>(storeSocket_, QueryType::WAIT);
-  SizeType nkeys = keys.size();
-  tcputil::sendBytes<SizeType>(storeSocket_, &nkeys, 1, (nkeys > 0));
-  for(const auto i : c10::irange(nkeys)) {
-    tcputil::sendString(storeSocket_, keys[i], (i != (nkeys - 1)));
-  }
-  auto waitResponse = tcputil::recvValue<WaitResponseType>(storeSocket_);
-  if (waitResponse != WaitResponseType::STOP_WAITING) {
-    throw std::runtime_error("Stop_waiting response is expected");
-  }
->>>>>>> f1ce7f4b
 }
 
 void TCPStore::doWait(

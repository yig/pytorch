#include <c10d/default_comm_hooks.hpp>
#include <c10d/reducer.hpp>

#include <functional>

#include <c10/core/DeviceGuard.h>
#include <c10/core/StreamGuard.h>
#include <c10/util/Exception.h>
#include <c10/util/hash.h>
#include <c10/util/irange.h>
#include <c10d/comm.hpp>
#include <c10d/logger.hpp>
#include <torch/csrc/autograd/engine.h>
#include <torch/csrc/autograd/function_hook.h>
#include <torch/csrc/autograd/functions/accumulate_grad.h>
#include <torch/csrc/autograd/profiler.h>
#include <torch/csrc/autograd/utils/grad_layout_contract.h>
#include <torch/csrc/autograd/utils/lambda_post_hook.h>
#include <torch/csrc/utils/memory.h>

namespace c10d {
namespace {

inline int64_t current_time_in_nanos() {
  return torch::autograd::profiler::getTime();
}

constexpr int kUnsetDivFactor = -1;

// Macro that wraps TORCH_CHECK with DDP logging.
#define REDUCER_CHECK(cond, logger_, ...)             \
  if (C10_UNLIKELY_OR_CONST(!(cond))) {               \
    if (!logger_.expired()) {                         \
      logger_.lock()->set_error_and_log(__VA_ARGS__); \
    }                                                 \
    TORCH_CHECK(false, ##__VA_ARGS__);                \
  }

} // namespace

Reducer::Reducer(
    std::vector<std::vector<at::Tensor>> replicas,
    std::vector<std::vector<size_t>> bucket_indices,
    c10::intrusive_ptr<c10d::ProcessGroup> process_group,
    std::vector<std::vector<bool>> expect_sparse_gradients,
    int64_t bucket_bytes_cap,
    bool find_unused_parameters,
    bool gradient_as_bucket_view,
    std::unordered_map<size_t, std::string> paramNames)
    : replicas_(std::move(replicas)),
      process_group_(std::move(process_group)),
      expect_sparse_gradients_(std::move(expect_sparse_gradients)),
      expect_autograd_hooks_(false),
      require_finalize_(false),
      next_bucket_(0),
      has_marked_unused_parameters_(false),
      find_unused_parameters_(find_unused_parameters),
      gradient_as_bucket_view_(gradient_as_bucket_view),
      local_used_maps_reduced_(false),
      num_iterations_(0),
      num_buckets_ready_(0),
      has_rebuilt_bucket_(false),
      bucket_bytes_cap_(bucket_bytes_cap),
      div_factor_(kUnsetDivFactor),
      static_graph_(false),
      comm_hook_(nullptr),
      thread_local_state_(at::ThreadLocalState()),
      ddp_debug_level_(parseDistDebugLevel()),
      param_names_(std::move(paramNames)) {
  C10_LOG_API_USAGE_ONCE("torch.distributed.ddp.reducer");
  TORCH_INTERNAL_ASSERT(
      replicas_.size() == 1, "Expected exactly one model replica.");
  TORCH_INTERNAL_ASSERT(
      replicas_[0].size() >= 1, "Expected at least one parameter.");

  // Check whether the module is multi_device_module
  {
    std::set<int> unique_devices;
    for (const auto& v : replicas_[0]) {
      auto device_idx = int(v.device().index());
      if (unique_devices.find(device_idx) == unique_devices.end()) {
        unique_devices.insert(device_idx);
        if (unique_devices.size() > 1) {
          is_multi_device_module_ = true;
          break;
        }
      }
    }
  }

  // If `expect_sparse_gradients` is not specified, initialize it such that
  // we do not expect sparse gradients for any parameter.
  if (expect_sparse_gradients_.empty()) {
    expect_sparse_gradients_ = std::vector<std::vector<bool>>(
        replicas_.size(), std::vector<bool>(replicas_[0].size(), false));
  }
  TORCH_INTERNAL_ASSERT(expect_sparse_gradients_.size() == replicas_.size());

  // Initialize variable bucketing.
  // This can be reinitialized later after capturing runtime information.
  {
    std::lock_guard<std::mutex> lock(mutex_);
    initialize_buckets(std::move(bucket_indices));
  }

  // All variables are expected to have their `grad_fn` set to the gradient
  // accumulation function (since they are leafs in the autograd graph).
  // We store pointers to these functions such that we can check if they are
  // used in an autograd pass. If they are not, we know their grad tensors
  // can be marked as ready for reduction.
  {
    const auto replica_count = replicas_.size();
    grad_accumulators_.resize(replica_count);
    // TODO: get rid of replica_index and nested
    // containers such as replicas_, grad_accumulators_, etc.
    size_t replica_index = 0;
    const auto variable_count = replicas_[replica_index].size();
    grad_accumulators_[replica_index].resize(variable_count);
    for (size_t variable_index = 0; variable_index < variable_count;
         variable_index++) {
      auto& variable = replicas_[replica_index][variable_index];

      // The gradient accumulator function is lazily initialized once.
      // Therefore we can use its presence in the autograd graph as
      // evidence that the parameter has participated in an iteration.
      auto grad_accumulator = torch::autograd::impl::grad_accumulator(variable);

#ifndef _WIN32
      using torch::distributed::autograd::ThreadLocalDistAutogradContext;
#endif
      // Hook to execute after the gradient accumulator has executed.
      hooks_.emplace_back(
          grad_accumulator->add_post_hook(
              torch::make_unique<torch::autograd::utils::LambdaPostHook>(
                  [=](const torch::autograd::variable_list& outputs,
                      const torch::autograd::variable_list& /* unused */) {
#ifndef _WIN32
                    this->rpc_context_.set(
                        ThreadLocalDistAutogradContext::getContextPtr());
#endif
                    this->autograd_hook(variable_index);
                    return outputs;
                  })),
          grad_accumulator);

      // Map raw function pointer to replica index and parameter index.
      // This is used later on when the autograd graph is traversed
      // to check for parameters for which no gradient is computed, if
      // find_unused_parameters=True.
      // Note that the mapping of gradient accumulator to variable should be
      // one to one as we deduplicate shared parameters before constructing
      // Reducer.
      if (find_unused_parameters_) {
        gradAccToVariableMap_[grad_accumulator.get()] = variable_index;
      }

      numGradHooksTriggeredMap_[variable_index] = 0;

      // The gradient accumulator is stored as weak_ptr in the autograd
      // metadata of the variable, so we have to keep it alive here for
      // the raw pointer to be valid.
      REDUCER_CHECK(
          grad_accumulators_[replica_index][variable_index] == nullptr,
          logger_,
          c10::str(
              "Reducer tried to register duplicate grad accumulator for replica ",
              replica_index,
              " variable ",
              variable_index));

      grad_accumulators_[replica_index][variable_index] =
          std::move(grad_accumulator);
    }
  }

  // Initialize backward stats vector.
  {
    const auto replica_count = replicas_.size();
    backward_stats_.resize(replica_count);
    const auto variable_count = replicas_[0].size();
    std::for_each(
        backward_stats_.begin(),
        backward_stats_.end(),
        [=](std::vector<int64_t>& v) { v.resize(variable_count); });
  }

  // See Note [Skip allreducing local_used_maps_dev]
  if (find_unused_parameters_) {
    initialize_local_used_map();
  }
}

// Note [Skip allreducing local_used_maps_dev]
// ~~~~~~~~~~~~~~~~~~~~~~~~~~
// If find_unused_parameters_ is set to false, there is no need to allreduce
// local_used_maps_dev_, because all parameters will be reduced anyway.
// Therefore, we can avoid allocating memory for local_used_maps and
// local_used_maps_dev_ if find_unused_parameters_ is false.

// Note [DDP Communication Hook]
// ~~~~~~~~~~~~~~~~~~~~~~~~~~
// If DDP communication hook is not registered, the reducer reduces the buckets
// by just calling allreduce. If registered, it calls the hook and uses future
// work handle. If registered, reducer also skips dividing grads by world size.
// The reason for this is that the communication hook is expected to completely
// override how we perform communication and the user should have complete
// control over how the grads are handled.
//
// DDP communication hook is an enhancement that provides a hook which can be
// used to override how DDP communicates gradients across ranks, this can be
// used for algorithms like Gradient Compression/GossipGrad. This hook can be
// registered from Python API using `register_comm_hook`. `PythonCommHook`
// enables registering a Python hook and is a subclass of `CommHookInterface`.
// Additionally, there are also some built-in C++ hook implementations that can
// be specified by calling `register_builtin_comm_hook` from Python API.

Reducer::~Reducer() noexcept(false) {
  // Remove all hooks on variables registered by this Reducer. This is necessary
  // to make DDP failure recoverable. Otherwise, multiple Reducer instances
  // (from recoveries) will add their hooks to the original model, and those
  // hooks will try to invoke methods on a deleted Reducer objects.
  for (auto& hook : hooks_) {
    auto& key = hook.first;
    auto& grad_accumulator = hook.second;

    TORCH_INTERNAL_ASSERT(
        grad_accumulator->del_post_hook(key),
        "Reducer attempts to delete a non-existing hook.");
  }
}

bool Reducer::dynamic_graph_find_unused() {
  return !static_graph_ && find_unused_parameters_;
}

bool Reducer::static_graph_first_iteration() {
  return static_graph_ && num_iterations_ == 1;
}

bool Reducer::static_graph_after_first_iteration() {
  return static_graph_ && num_iterations_ > 1;
}

void Reducer::initialize_local_used_map() {
  const auto replica_count = replicas_.size();
  const auto variable_count = replicas_[0].size();
  local_used_maps_.resize(replica_count);
  local_used_maps_dev_.resize(replica_count);

  for (const auto i : c10::irange(replica_count)) {
    at::TensorOptions options;
    options = options.dtype(at::kInt);

    // Deliberately don't pin the memory even if local_used_maps_dev_ will
    // be cuda. See Note [local_used_maps_ -> local_used_maps_dev copying]
    local_used_maps_[i] =
        at::zeros({static_cast<long>(variable_count)}, options);

    // This tensor needs to be on the same device as replica because backend
    // such as NCCL may not support CPU tensors, and hence it might not work
    // if we always put it on CPU.
    options = options.device(replicas_[i][0].device());
    local_used_maps_dev_[i] =
        at::empty({static_cast<long>(variable_count)}, options);
  }
}

void Reducer::check_grad_layout(
    const at::Tensor& grad,
    const at::Tensor& bucket_view) {
  // Ensure that the gradient type matches the bucket type.
  REDUCER_CHECK(
      grad.options().type_equal(bucket_view.options()),
      logger_,
      c10::str("Expected ", bucket_view.toString(), ", got ", grad.toString()));

  TORCH_INTERNAL_ASSERT(grad.device() == bucket_view.device());
  TORCH_INTERNAL_ASSERT(grad.numel() == bucket_view.numel());
  // AccumulateGrad doesn't HAVE to obey the grad layout contract.
  // The penalty for disobedience is reduced performance, not numerical
  // death. Warnings here help diagnose poor DDP performance.
  if (grad.strides() != bucket_view.strides()) {
    TORCH_WARN_ONCE(
        "Grad strides do not match bucket view strides. "
        "This may indicate grad was not created according to the "
        "gradient layout contract, or that the param's strides "
        "changed since DDP was constructed.  This is not an error, "
        "but may impair performance.\n"
        "grad.sizes() = ",
        grad.sizes(),
        ", strides() = ",
        grad.strides(),
        "\n",
        "bucket_view.sizes() = ",
        bucket_view.sizes(),
        ", strides() = ",
        bucket_view.strides());
  }
  if (!gradient_as_bucket_view_) {
    TORCH_INTERNAL_ASSERT(!grad.is_alias_of(bucket_view));
  }
}

void Reducer::mark_variable_ready_dense(size_t variable_index) {
  const auto replica_index = 0;
  const auto& bucket_index = variable_locators_[variable_index];
  auto& bucket = buckets_[bucket_index.bucket_index];
  auto& replica = bucket.replicas[replica_index];
  auto& variable = replica.variables[bucket_index.intra_bucket_index];
  auto& bucket_view = replica.bucket_views_in[bucket_index.intra_bucket_index];

  // Copy contents of gradient tensor to bucket tensor.
  // If the gradient is not set, we assume it wasn't computed
  // as part of the current backwards pass, and zero the part
  // of the bucket it would otherwise hold.
  runGradCallbackForVariable(variable, [&](auto& grad) {
    if (grad.defined()) {
      this->check_grad_layout(grad, bucket_view);
      // When gradient_as_bucket_view_ is false, or even when
      // gradient_as_bucket_view_ is true, in rare cases users may set grad to
      // be None after every iteration. In these cases, grad and bucket_view are
      // pointing to different storages and thus need to copy grads to
      // bucket_view. If gradient_as_bucket_view_ is set as true, let grad point
      // to bucket_view. If grad has already been set as views of buckets in
      // previous iterations, no copy is needed.
      if (!grad.is_alias_of(bucket_view)) {
        bucket_view.copy_(grad);
        if (gradient_as_bucket_view_) {
          // Let grad point to bucket_view buffer.
          grad = bucket_view;
          // The grad is modified and need to be written back.
          return true;
        }
      }
    } else {
      // Gradient is undefined. When find_unused_parameters=True, ensure it is
      // not marked as locally used, otherwise we will be allreducing zero's
      // instead of not touching .grad field of parameter.
      if (this->dynamic_graph_find_unused() ||
          this->static_graph_first_iteration()) {
        REDUCER_CHECK(
            local_used_maps_[0][variable_index].item<int>() == 0,
            logger_,
            "Encountered gradient which is undefined, but still allreduced by DDP reducer. This indicates a bug in DDP implementation, please report a bug with a repro to PyTorch.");
      }
      bucket_view.zero_();
    }
    // The grad is not modified and doesn't need to be written back.
    return false;
  });
}

void Reducer::mark_variable_ready_sparse(size_t variable_index) {
  const auto replica_index = 0;
  const auto& bucket_index = variable_locators_[variable_index];
  auto& bucket = buckets_[bucket_index.bucket_index];
  auto& replica = bucket.replicas[replica_index];
  auto& variable = replica.variables[bucket_index.intra_bucket_index];

  runGradCallbackForVariable(variable, [&](auto& grad) {
    REDUCER_CHECK(
        grad.defined(), logger_, "Expected sparse gradient to be defined.");
    REDUCER_CHECK(
        grad.options().layout() == c10::kSparse,
        logger_,
        "Expected variable to have sparse gradient.");

    // Sparse tensors cannot be grouped together with other sparse tensors
    // in a single reduction operation like we can for dense tensors.
    // Therefore, the `offsets` and `lengths` vectors in the bucket replica
    // struct are empty, and there is no pre-existing accumulation tensor.
    // Directly assign the sparse tensor to the `contents` field.
    replica.contents = grad;
    // The grad is modified in place and needs to be written back.
    return true;
  });
}

std::vector<std::vector<at::Tensor>> Reducer::get_bucket_tensors() const {
  std::lock_guard<std::mutex> lock(mutex_);
  std::vector<std::vector<at::Tensor>> bucketTensors;
  bucketTensors.reserve(buckets_.size());
  for (const auto& bucket : buckets_) {
    std::vector<at::Tensor> tensors;
    tensors.reserve(bucket.replicas.size());
    for (const auto& rep : bucket.replicas) {
      tensors.push_back(rep.contents);
    }
    bucketTensors.push_back(std::move(tensors));
  }
  return bucketTensors;
}

void Reducer::set_forward_pass_work_handle(
    c10::intrusive_ptr<c10d::ProcessGroup::Work> forwardPassWorkHandle,
    bool useStaticWorldSize) {
  std::lock_guard<std::mutex> lock(mutex_);
  forwardPassWorkHandle_.workHandle = std::move(forwardPassWorkHandle);
  forwardPassWorkHandle_.useStaticWorldSize = useStaticWorldSize;
}

std::vector<at::Tensor> Reducer::get_local_used_maps_on_device() const {
  std::lock_guard<std::mutex> lock(mutex_);
  return local_used_maps_dev_;
}

void Reducer::push_rebuilt_params_for_all_indices() {
  std::lock_guard<std::mutex> lock(mutex_);
  if (!should_rebuild_buckets() || !rebuilt_param_indices_.empty()) {
    return;
  }
  const auto replica_count = replicas_.size();
  const auto variable_count = replicas_[0].size();
  for (size_t variable_index = 0; variable_index < variable_count;
       ++variable_index) {
    push_rebuilt_params(variable_index);
  }
}

void Reducer::push_rebuilt_params(const size_t& index) {
  rebuilt_params_.push_back(replicas_[0][index]);
  rebuilt_param_indices_.push_back(index);
}

void Reducer::set_divide_factor() {
  // If it was scheduled, wait on allreduce in forward pass that tells us
  // division factor based on no. of currently participating processes.
  if (div_factor_ == kUnsetDivFactor) {
    div_factor_ = process_group_->getSize();
    auto& workHandle = forwardPassWorkHandle_.workHandle;
    if (workHandle && !forwardPassWorkHandle_.useStaticWorldSize) {
      workHandle->wait();
      auto results = workHandle->result();
      // Guard against the results being empty
      TORCH_INTERNAL_ASSERT(results.size() > 0);
      at::Tensor& res = results.front();
      div_factor_ = res.item().to<int>();
    }
  }
}

const c10::Stream Reducer::get_current_stream() {
  const auto& device = replicas_[0][0].device();
  c10::DeviceType deviceType = device.type();
  const c10::impl::VirtualGuardImpl guard =
      c10::impl::VirtualGuardImpl{deviceType};
  return guard.getStream(device);
}

// Right now delay_all_reduce is only called when static_graph_=true and
// num_iterations_==1.
void Reducer::delay_all_reduce() {
  std::lock_guard<std::mutex> lock(this->mutex_);

  // The autograd engine uses the default stream when running callbacks, so we
  // pass in the current CUDA stream in case it is not the default.
  const c10::Stream currentStream = get_current_stream();
  // Run callback with the current stream
  c10::OptionalStreamGuard currentStreamGuard{currentStream};

  if (should_collect_runtime_stats()) {
    record_backward_compute_end_time();
    record_backward_comm_start_time();
  }

  // launch all reduce local used map
  all_reduce_local_used_map();

  // prepare to set unused_parameters_, if it is static graph,
  // unused_parameters_ will not change after 1st iteration.
  unused_parameters_.clear();

  // copy all gradients to buckets
  size_t replica_index = 0;
  for (size_t variable_index = 0;
       variable_index < replicas_[replica_index].size();
       variable_index++) {
    // set unused_parameters_
    if (numGradHooksTriggeredMap_[variable_index] == 0) {
      unused_parameters_.push_back(variable_index);
    }
    require_finalize_ = true;
    set_divide_factor();
    if (expect_sparse_gradients_[replica_index][variable_index]) {
      mark_variable_ready_sparse(variable_index);
    } else {
      mark_variable_ready_dense(variable_index);
    }
  }

  // launch all reduces for all buckets
  for (auto& bucket : buckets_) {
    all_reduce_bucket(bucket);
  }

  finalize_backward();
}

void Reducer::set_logger(std::weak_ptr<c10d::Logger> logger) {
  logger_ = logger;
}

// The function `autograd_hook` is called after the gradient for a
// model parameter has been accumulated into its gradient tensor.
// This function is only to be called from the autograd thread.
void Reducer::autograd_hook(size_t index) {
  std::lock_guard<std::mutex> lock(this->mutex_);

  // Carry over thread local state from main thread. This allows for
  // thread-local flags such as profiler enabled to be configure correctly.
  at::ThreadLocalStateGuard g(thread_local_state_);

  // Ignore if we don't expect to be called.
  // This may be the case if the user wants to accumulate gradients
  // for number of iterations before reducing them.
  if (!expect_autograd_hooks_) {
    return;
  }

  // See Note [Skip allreducing local_used_maps_dev]
  if (dynamic_graph_find_unused() || static_graph_first_iteration()) {
    // Since it gets here, this param has been used for this iteration. We want
    // to mark it in local_used_maps_. During no_sync session, the same var can
    // be set multiple times, which is OK as does not affect correctness. As
    // long as it is used once during no_sync session, it is marked as used.
    // Only set it as locally used if the grad is defined. Otherwise, hooks
    // could sometimes be triggered with undefined grads, and if this happens
    // globally, we don't want to touch the .grad field of the param.
    auto& variable = get_param_from_index(index);
    runGradCallbackForVariable(variable, [&](auto& grad) {
      if (grad.defined()) {
        local_used_maps_[0][index] = 1;
      }
      // The gradient is never modified.
      return false;
    });
  }

  if (static_graph_first_iteration()) {
    numGradHooksTriggeredMap_[index] += 1;
    return;
  }

  // If `find_unused_parameters_` is true there may be model parameters that
  // went unused when computing the model output, they won't be part of the
  // autograd graph, and won't receive gradients. These parameters are
  // discovered in the `prepare_for_backward` function and their indexes stored
  // in the `unused_parameters_` vector.
  if (!has_marked_unused_parameters_) {
    has_marked_unused_parameters_ = true;
    for (const auto& unused_index : unused_parameters_) {
      mark_variable_ready(unused_index);
    }
  }

  // Rebuild bucket only if 1) it is the first time to rebuild bucket 2)
  // static_graph_ is true or find_unused_parameters_ is false,
  // 3) this backward pass needs to run allreduce.
  // Here, we just dump tensors and their parameter indices into
  // rebuilt_params_ and rebuilt_param_indices_ based on gradient arriving
  // order, and then at the end of finalize_backward(), buckets will be
  // rebuilt based on rebuilt_params_ and rebuilt_param_indices_, and then
  // will be broadcasted and initialized.
  // If it is static graph, after 1st iteration, check if a variable
  // is ready for communication based on numGradHooksTriggeredMap_.
  if (static_graph_after_first_iteration()) {
    REDUCER_CHECK(
        numGradHooksTriggeredMapPerIteration_[index] > 0,
        logger_,
        "Your training graph has changed in this iteration, ",
        "e.g., one parameter is unused in first iteration, but ",
        "then got used in the second iteration. this is not ",
        "compatible with static_graph set to True.");
    if (--numGradHooksTriggeredMapPerIteration_[index] == 0) {
      if (should_rebuild_buckets()) {
        push_rebuilt_params(index);
      }
      // Finally mark variable for which this function was originally called.
      mark_variable_ready(index);
    }
  } else {
    if (should_rebuild_buckets()) {
      push_rebuilt_params(index);
    }
    // Finally mark variable for which this function was originally called.
    mark_variable_ready(index);
  }
}

void Reducer::all_reduce_local_used_map() {
  // See Note [Skip allreducing local_used_maps_dev]
  // H2D from local_used_maps_ to local_used_maps_dev_
  for (const auto i : c10::irange(local_used_maps_.size())) {
    if (local_used_maps_dev_[i].is_cuda()) {
      // Note [local_used_maps_ -> local_used_maps_dev copying]
      // ~~~~~~~~~~~~~~~~~~~~~~~~~~~~~~~~~~~~~~~~~~~~~~~~~~~~~~
      // We do async H2D to avoid the blocking overhead. The async copy and
      // allreduce respect the current stream, so will be sequenced
      // correctly.
      //
      // Correct sequencing with respect to host operations is also
      // essential. The H2D copy_ is stream ordered, while the host's
      // changes to local_used_maps_ are host ordered. If a large backlog of
      // cuda-stream work pushes the copy_ far into the future, and if no
      // blocking calls occur between now and finalize_backward()** such
      // that finalize_backward() re-zeroes local_used_maps_ on the host
      // before the stream executes the copy_, copy_ will read those zeros
      // instead of the values we thought we told it to read here. Copying
      // local_used_maps_[i] to a pinned temporary (which the pinned caching
      // allocator should supply asynchronously) avoids this nasty, rare
      // race condition.
      //
      // ** In the hoped-for case where all params are used, DDP itself
      // won't do any blocking work between now and the re-zeroing, so the
      // danger is real.
      //
      // Defensively ensures local_used_maps_tmp is distinct from
      // local_used_maps_[i]
      auto local_used_maps_tmp = at::native::empty_like(
          local_used_maps_[i],
          optTypeMetaToScalarType(local_used_maps_[i].options().dtype_opt()),
          local_used_maps_[i].options().layout_opt(),
          local_used_maps_[i].options().device_opt(),
          true /* pinned_memory */);
      // Paranoid asserts here because in some workloads, the pinned
      // allocator behaves in a way we don't understand, and may be bugged.
      // See https://github.com/pytorch/pytorch/pull/54474
      TORCH_INTERNAL_ASSERT(local_used_maps_tmp.is_pinned());
      TORCH_INTERNAL_ASSERT(
          local_used_maps_tmp.data_ptr() != local_used_maps_[i].data_ptr());
      local_used_maps_tmp.copy_(local_used_maps_[i]);
      local_used_maps_dev_[i].copy_(local_used_maps_tmp, true);
    } else {
      local_used_maps_dev_[i].copy_(local_used_maps_[i], true);
    }
  }
  local_used_work_ = process_group_->allreduce(local_used_maps_dev_);
}

at::Tensor& Reducer::get_param_from_index(size_t index) {
  const auto& bucket_index = variable_locators_[index];
  auto& bucket = buckets_[bucket_index.bucket_index];
  auto& replica = bucket.replicas[0];
  // Cannot simply access variable via replicas_[replica_index][variable_index]
  // as the callback does not accept const tensors.
  auto& variable = replica.variables[bucket_index.intra_bucket_index];
  return variable;
}

void Reducer::checkAndRaiseMarkedTwiceError(size_t index) {
  // Something is wrong if all variables contained in this bucket replica have
  // already been marked as ready.
  // We don't expect the same variable to be marked ready twice.
  bool marked_twice =
      perIterationReadyParams_.find(index) != perIterationReadyParams_.end();

  if (marked_twice) {
    // Report index of param that has been marked twice. In debug mode, also
    // report fully qualified parameter name.
    auto param_name = param_names_.find(index);
    const bool found_param_name = param_name != param_names_.end();
    TORCH_INTERNAL_ASSERT(
        ddp_debug_level_ == c10d::DistributedDebugLevel::OFF ||
            found_param_name,
        "Expected to find parameter name in debug mode.");
    std::string paramInfo = c10::str(
        "Parameter at index ",
        index,
        found_param_name ? c10::str(" with name ", param_name->second) : "",
        " has been marked as ready twice. This means that multiple autograd engine ",
        " hooks have fired for this particular parameter during this iteration.");
    // param_names_ is empty in debug mode.
    if (!found_param_name) {
      paramInfo += c10::str(
          " You can set the environment variable TORCH_DISTRIBUTED_DEBUG to either",
          " INFO or DETAIL to print parameter names for further debugging.");
    }
    std::string common_error = c10::str(
        "Expected to mark a variable ready only once. ",
        "",
        "This error is caused by one of the following reasons: ",
        "1) Use of a module parameter outside the `forward` function. ",
        "Please make sure model parameters are not shared across multiple ",
        "concurrent forward-backward passes. or try to use _set_static_graph() ",
        "as a workaround if this module graph does not change ",
        "during training loop.",
        "2) Reused parameters in multiple reentrant backward passes. For ",
        "example, if you use multiple `checkpoint` functions to wrap the ",
        "same part of your model, it would result in the same set of ",
        "parameters been used by different reentrant backward passes ",
        "multiple times, and hence marking a variable ready multiple times. ",
        "DDP does not support such use cases in default. You can try to ",
        "use _set_static_graph() as a workaround if your module graph ",
        "does not change over iterations.");

    common_error += c10::str("\n", paramInfo);

    REDUCER_CHECK(
        has_marked_unused_parameters_,
        logger_,
        common_error,
        "3) Incorrect unused parameter detection. The return value of the ",
        "`forward` function is inspected by the distributed data parallel ",
        "wrapper to figure out if any of the module's parameters went ",
        "unused. For unused parameters, DDP would not expect gradients from ",
        "then. However, if an unused parameter becomes part of the autograd ",
        "graph at a later point in time (e.g., in a reentrant backward when ",
        "using `checkpoint`), the gradient will show up unexpectedly. If all ",
        "parameters in the model participate in the backward pass, you can ",
        "disable unused parameter detection by passing the keyword argument ",
        "`find_unused_parameters=False` to ",
        "`torch.nn.parallel.DistributedDataParallel`. If unused parameters ",
        "in the model do not change over iterations, You can try to use ",
        "_set_static_graph() as a workaround if this module graph does not ",
        "change during training loop.");
    REDUCER_CHECK(!has_marked_unused_parameters_, logger_, common_error);
  }
}

void Reducer::mark_variable_ready(size_t variable_index) {
  REDUCER_CHECK(
      variable_index < variable_locators_.size(),
      logger_,
      "Out of range variable index.");

  checkAndRaiseMarkedTwiceError(variable_index);
  perIterationReadyParams_.insert(variable_index);
  backward_stats_[0][variable_index] =
      current_time_in_nanos() - cpu_timer_.backward_compute_start_time;

  // Any time we mark a variable ready (be it in line due to unused parameters,
  // or via an autograd hook), we require a call to the finalize function. If
  // this doesn't happen before the next iteration (or call to
  // `prepare_for_backwards`), we know something is wrong.
  require_finalize_ = true;

  const auto& bucket_index = variable_locators_[variable_index];
  auto& bucket = buckets_[bucket_index.bucket_index];
  auto& replica = bucket.replicas[0];

  set_divide_factor();

  if (bucket.expect_sparse_gradient) {
    mark_variable_ready_sparse(variable_index);
  } else {
    mark_variable_ready_dense(variable_index);
  }

  // TODO(@pietern): Make this work for both CPU/CUDA tensors.
  // When using CPU tensors we don't need to do this.
  // // Record event so that we can wait for all of them.
  // auto& event = replica.events[bucket_index.intra_bucket_index];
  // event.record();

  // Check if this was the final gradient for this bucket.
  if (--replica.pending == 0) {
    // Kick off reduction if all replicas for this bucket are ready.
    if (--bucket.pending == 0) {
      mark_bucket_ready(bucket_index.bucket_index);
    }
  }

  // Run finalizer function and kick off reduction for local_used_maps once the
  // final bucket was marked ready.
  if (next_bucket_ == buckets_.size()) {
    if (dynamic_graph_find_unused()) {
      all_reduce_local_used_map();
    }

    // The autograd engine uses the default stream when running callbacks, so we
    // pass in the current CUDA stream in case it is not the default.
    const c10::Stream currentStream = get_current_stream();
    torch::autograd::Engine::get_default_engine().queue_callback([=] {
      std::lock_guard<std::mutex> lock(this->mutex_);
      // Run callback with the current stream
      c10::OptionalStreamGuard currentStreamGuard{currentStream};
      if (should_collect_runtime_stats()) {
        record_backward_compute_end_time();
      }
      // Check that all buckets were completed and had their work kicked off.
      TORCH_INTERNAL_ASSERT(next_bucket_ == buckets_.size());
      if (static_graph_after_first_iteration() && should_rebuild_buckets()) {
        for (const auto& unused_index : unused_parameters_) {
          push_rebuilt_params(unused_index);
        }
      }
      this->finalize_backward();
    });
  }
}

void Reducer::all_reduce_bucket(Bucket& bucket) {
  std::vector<at::Tensor> tensors;
  tensors.reserve(bucket.replicas.size());
  for (const auto& replica : bucket.replicas) {
    // TODO(@pietern): Ensure proper synchronization with the CUDA events
    // that recorded copies into this contents tensor. If these copies are
    // executed on non-default streams, the current stream for the device
    // that holds the contents tensor must wait on these events.
    //
    // As long as autograd uses the default stream for every device,
    // these operations are implicitly sequenced, and we don't need to
    // do any extra synchronization here.
    //
    tensors.push_back(replica.contents);
  }
  GradBucket grad_bucket(
      next_bucket_,
      tensors[0],
      // Since we only support single-process single-device
      // mode, there is always only one replica in the bucket.
      bucket.replicas[0].offsets,
      bucket.replicas[0].lengths,
      bucket.replicas[0].sizes_vec);
  if (comm_hook_ == nullptr) {
<<<<<<< HEAD
    _AllReduceCommHookWithDivFactorState state(process_group_.get(), div_factor_);
=======
    _AllReduceCommHookWithDivFactorState state(
        process_group_.get(), divFactor_);
>>>>>>> dabf7954
    _AllReduceCommHookWithDivFactor allreduce_hook(state);
    bucket.future_work = allreduce_hook.runHook(grad_bucket);
  } else {
    bucket.future_work = comm_hook_->runHook(grad_bucket);
  }
}

// Called when the bucket at the specified index is ready to be reduced.
void Reducer::mark_bucket_ready(size_t bucket_index) {
  TORCH_INTERNAL_ASSERT(bucket_index >= next_bucket_);

  // Buckets are reduced in sequence. Ignore this bucket if
  // it's not its turn to be reduced.
  if (bucket_index > next_bucket_) {
    return;
  }

  // Keep going, until we either:
  // - have kicked off reduction for all buckets, or
  // - found a bucket that's not yet ready for reduction.
  for (; next_bucket_ < buckets_.size() && buckets_[next_bucket_].pending == 0;
       next_bucket_++) {
    num_buckets_ready_++;
    if (num_buckets_ready_ == 1 && should_collect_runtime_stats()) {
      record_backward_comm_start_time();
    }
    auto& bucket = buckets_[next_bucket_];
    all_reduce_bucket(bucket);
  }
}

void Reducer::initialize_buckets(
    std::vector<std::vector<size_t>> bucket_indices) {
  // If initialize_buckets is called inside DDP constructor, then
  // it does not matter rpc context ptr is nullptr or not, as grad
  // will not be mutated.
  // If initialize_buckets is called during training loop, e.g, inside
  // rebuild_buckets(), since grad could be mutated and be pointed to
  // bucket_view, then it needs to check rpc context ptr is nullptr or not,
  // If rpc context ptr is nullptr, mutate variable.grad(); otherwise,
  // mutate grad in rpc context.
#ifndef _WIN32
  using torch::distributed::autograd::ThreadLocalDistAutogradContext;
  this->rpc_context_.set(ThreadLocalDistAutogradContext::getContextPtr());
#endif

  // This shouldn't be called if we're expecting autograd hooks to fire.
  REDUCER_CHECK(
      !expect_autograd_hooks_,
      logger_,
      "`initialize_buckets` must NOT be called during autograd execution.");

  // Clear current bucket assignment.
  buckets_.clear();
  variable_locators_.clear();

  // Ensure we have a bucket index for every variable.
  variable_locators_.resize(replicas_[0].size());

  // Iterate over buckets.
  const auto bucket_count = bucket_indices.size();
  const auto replica_count = replicas_.size();
  buckets_.reserve(bucket_count);
  for (const auto bucket_index : c10::irange(bucket_count)) {
    Bucket bucket;

    // TODO(@pietern): Validate indices.
    // Must be non-empty, unique, and unique across buckets.
    REDUCER_CHECK(
        bucket_indices[bucket_index].size() > 0,
        logger_,
        "Empty bucket specified.");

    // Variables that expect sparse gradients must have their own bucket.
    if (bucket_indices[bucket_index].size() == 1) {
      const auto variable_index = bucket_indices[bucket_index].front();
      bucket.expect_sparse_gradient =
          expect_sparse_gradients_[0][variable_index];
    } else {
      for (const auto variable_index : bucket_indices[bucket_index]) {
        REDUCER_CHECK(
            !expect_sparse_gradients_[0][variable_index],
            logger_,
            "Buckets with more than one variable cannot include variables ",
            "that expect a sparse gradient.");
      }
    }

    // Iterate over model replicas.
    BucketReplica replica;
    size_t replica_index = 0;
    if (bucket.expect_sparse_gradient) {
      const auto variable_index = bucket_indices[bucket_index].front();
      const auto& variable = replicas_[replica_index][variable_index];
      TORCH_INTERNAL_ASSERT(bucket_indices[bucket_index].size() == 1);
      replica.variables = {variable};
    } else {
      at::TensorOptions options;
      // The start index of the variable in the flattened tensor.
      size_t offset = 0;

      // Reserve enough space for the per-variable fields stored in bucket
      // replica for efficiency.
      const size_t num_variables = bucket_indices[bucket_index].size();
      replica.variables.reserve(num_variables);
      replica.offsets.reserve(num_variables);
      replica.lengths.reserve(num_variables);
      replica.sizes_vec.reserve(num_variables);

      // Iterate over bucket variables.
      for (const auto variable_index : bucket_indices[bucket_index]) {
        TORCH_INTERNAL_ASSERT(
            variable_index < replicas_[replica_index].size(),
            "Out of range variable index specified.");
        const auto& variable = replicas_[replica_index][variable_index];
        if (!options.has_device()) {
          options = options.device(variable.device());
        } else {
          REDUCER_CHECK(
              variable.device() == options.device(),
              logger_,
              "All parameters in a bucket must be ",
              "placed on the same device.");
        }
        if (!options.has_dtype()) {
          options = options.dtype(variable.dtype());
        } else {
          REDUCER_CHECK(
              variable.dtype() == options.dtype(),
              logger_,
              "All parameters in a bucket must have the same dtype.");
        }
        const auto length = variable.numel();
        replica.variables.push_back(variable);
        replica.offsets.push_back(offset);
        replica.lengths.push_back(length);
        replica.sizes_vec.push_back(variable.sizes());
        offset += length;
      }

      // Allocate bucket contents tensor.
      replica.contents = at::empty({static_cast<long>(offset)}, options);

      // Note:  "Gradient Layout Contract"
      //
      // Here, create views into the contents tensor for each variable's grad.
      // Views serve as entry points to copy_ each grad's data in/out of the
      // flat contents tensor.
      //
      // Gradients may have dense memory but non-row-major-contiguous strides
      // (e.g. channels_last or channels_last_3d). For coalesced accesses
      // during copy_s, it's beneficial for each view's layout to match its
      // grad's layout.
      //
      // Specifically, we expect torch/csrc/autograd/AccumulateGrad.h produces
      // grads that obey there "Gradient Layout Contract":
      //   (1) if variable.is_non_overlapping_and_dense(), the stashed grad's
      //       strides match variable.
      //   (2) else, stashed grad is rowmajor contiguous.
      // and create views to match.
      //
      // If AccumulateGrad breaks the contract, and produces a grad with an
      // unexpected layout, performance will degrade due to poor memory access
      // patterns when copy_ing grad data in and out of its bucket view.
      // However, numerics remain correct, because the bucket view is the same
      // on either end of the raw allreduce.  bucket_view_in.copy(grad)
      // tranposes
      // (+ densifies) to the bucket view's layout, the data is allreduced,
      // then grad.copy_(bucket_view_out) transposes it back to grad's layout.
      //
      // The only way the numerics can go haywire is if the bucket views
      // themselves have different layouts across processes (or replicas).
      // Bucket views' sizes and strides are set based on param layouts, using
      // the same logic that (we expect) AccumulateGrad uses for their grads.
      // Therefore, the only way a bucket view could have different layouts in
      // different processes is if its param has a different layout in
      // different processes. We can check that param layouts match across
      // processes and replicas in Reducer's constructor by allreducing some
      // metadata.  Checking just once won't catch if someone messes with
      // param layouts over time, but not messing with params after DDP
      // construction is already a documented constraint.
      initialize_bucket_views(replica, replica.contents);
    }

    // Add bucket replica to enclosing bucket.
    bucket.replicas.push_back(std::move(replica));

    // Map participating variables to this bucket.
    // This is identical across replicas so we only need to do this once.
    size_t intra_bucket_index = 0;
    for (const auto variable_index : bucket_indices[bucket_index]) {
      TORCH_INTERNAL_ASSERT(
          variable_index < variable_locators_.size(),
          "Out of range variable index specified.");
      variable_locators_[variable_index] =
          VariableLocator(bucket_index, intra_bucket_index++);
    }
    bucket.variable_indices = std::move(bucket_indices[bucket_index]);

    buckets_.push_back(std::move(bucket));
  }
}

// (see Note:  "Gradient Layout Contract" in initialize_buckets).
void Reducer::initialize_bucket_views(
    Reducer::BucketReplica& replica,
    at::Tensor& contents) {
  for (const auto i : c10::irange(replica.variables.size())) {
    auto& v = replica.variables[i];
    const auto offset = replica.offsets[i];
    const auto length = replica.lengths[i];
    if (v.is_non_overlapping_and_dense()) {
      // If the param's memory is dense, match its layout, anticipating
      // the autograd engine (AccumulateGrad) will also create gradients
      // matching its layout.
      replica.bucket_views_in.push_back(
          contents.as_strided(v.sizes(), v.strides(), offset));
    } else {
      // Fall back to a C-style contiguous view, again anticipating
      // AccumulateGrad will do the same when stashing grads for non-dense
      // params.
      replica.bucket_views_in.push_back(
          contents.narrow(0, offset, length).view(v.sizes()));
    }
    // By default `bucket_views_out` and `bucket_views_in` are
    // essentially the same thing.
    replica.bucket_views_out = replica.bucket_views_in;

    // If gradient_as_bucket_view_ is set as true, then there are two cases to
    // handle: initialize_bucket_views could be called inside initialize_buckets
    // when rebuild_buckets, if grad has already been defined/calculated in
    // previous iteration, old grad needs to be copied into new bucket_view and
    // let grad point to the new bucket_view, initialize_bucket_views could also
    // be called inside initialize_buckets during construction. Grads are not
    // defined during construction time, in this case, do not let grad point to
    // bucket_view, because grads should be kept as being undefined for globally
    // unused parameters.
    if (gradient_as_bucket_view_) {
      auto& bucket_view = replica.bucket_views_in.back();
      runGradCallbackForVariable(v, [&](auto& grad) {
        if (grad.defined() && !grad.is_alias_of(bucket_view)) {
          bucket_view.copy_(grad);
          grad = bucket_view;
          // The grad is modefied and needs to be written back.
          return true;
        }
        // The grad is not modified and does not need to be written back.
        return false;
      });
    }
  }
}

// (see Note:  "Gradient Layout Contract" in initialize_buckets).
void Reducer::populate_bucket_views_out(
    Reducer::BucketReplica& replica,
    at::Tensor& tensor) {
  replica.bucket_views_out.clear();
  for (const auto i : c10::irange(replica.variables.size())) {
    const auto& v = replica.variables[i];
    const auto offset = replica.offsets[i];
    const auto length = replica.lengths[i];
    if (v.is_non_overlapping_and_dense()) {
      // If the param's memory is dense, match its layout, anticipating
      // the autograd engine (AccumulateGrad) will also create gradients
      // matching its layout.
      replica.bucket_views_out.push_back(
          tensor.as_strided(v.sizes(), v.strides(), offset));
    } else {
      // Fall back to a C-style contiguous view, again anticipating
      // AccumulateGrad will do the same when stashing grads for non-dense
      // params.
      replica.bucket_views_out.push_back(
          tensor.narrow(0, offset, length).view(v.sizes()));
    }
  }
}

void Reducer::prepare_for_forward() {
  std::lock_guard<std::mutex> lock(mutex_);
  num_iterations_++;
  if (should_collect_runtime_stats()) {
    record_forward_compute_start_time();
  }
}

void Reducer::reset_bucket_counting() {
  next_bucket_ = 0;
  // Reset num_buckets_ready_ at the beginning of backward computation
  // in each iteration.
  num_buckets_ready_ = 0;

  for (auto& bucket : buckets_) {
    for (auto& replica : bucket.replicas) {
      replica.pending = replica.variables.size();
    }
    bucket.pending = bucket.replicas.size();
  }

  if (static_graph_) {
    numGradHooksTriggeredMapPerIteration_ = numGradHooksTriggeredMap_;
  }
}

// Traverse the autograd graph starting at the specified output.
// All parameters for which we have a pointer to their gradient accumulation
// functions, but don't show up in the autograd graph will be marked ready for
// for reduction as soon as the first autograd hook is called. This is not
// done immediately because the model output may be ignored, and we only
// want to start performing reductions on `torch.autograd.backward()`.
void Reducer::search_unused_parameters(
    const std::vector<torch::autograd::Variable>& outputs) {
  std::unordered_set<torch::autograd::Node*> seen;
  std::vector<torch::autograd::Node*> queue;

  RECORD_FUNCTION(
      "torch.distributed.ddp.reducer::search_unused_parameters",
      std::vector<c10::IValue>());

  // Seed queue with the grad functions of all outputs.
  for (const auto& output : outputs) {
    const auto& grad_fn = output.grad_fn();
    if (grad_fn) {
      queue.push_back(grad_fn.get());
    }
  }

  // Traverse the autograd graph starting at the specified output.
  while (!queue.empty()) {
    auto fn = queue.back();
    queue.pop_back();
    for (const auto& edge : fn->next_edges()) {
      if (auto next_ptr = edge.function.get()) {
        const bool was_inserted = seen.insert(next_ptr).second;
        if (was_inserted) {
          queue.push_back(next_ptr);
        }
      }
    }
  }

  // Find accumulator functions that don't show up in this graph.
  for (const auto& it : gradAccToVariableMap_) {
    // If the accumulator function is present in the graph, we know
    // a gradient will be computed for the corresponding parameter.
    if (seen.count(it.first) == 0) {
      unused_parameters_.push_back(it.second);
    }
  }

  // Warn user about unnecessary perf hit if all parameters were used in
  // forward.
  if (unused_parameters_.empty()) {
    TORCH_WARN_ONCE(
        "find_unused_parameters=True was specified in DDP constructor, "
        "but did not find any unused parameters in the forward pass. This flag "
        "results in an extra traversal of the autograd graph every iteration, "
        " which can adversely affect performance. If your model indeed never "
        "has any unused parameters in the forward pass, consider turning this "
        "flag off. Note that this warning may be a false positive if your model "
        "has flow control causing later iterations to have unused parameters.");
  }
}

void Reducer::prepare_for_backward(
    const std::vector<torch::autograd::Variable>& outputs) {
  std::lock_guard<std::mutex> lock(mutex_);

  cpu_timer_.backward_compute_start_time = current_time_in_nanos();
  if (should_collect_runtime_stats()) {
    record_backward_compute_start_time();
  }

  // Reset accounting.
  expect_autograd_hooks_ = true;

  reset_bucket_counting();

  // Reset unused parameter accounting.
  has_marked_unused_parameters_ = false;
  // Reset per iteration marked ready parameters.
  perIterationReadyParams_.clear();

  // If static graph is not set, search graph to detect unused parameters.
  // When static graph is set, unused_parameters_ will be detected and will
  // not change after 1st iteration.
  // If static_graph_ = false and find_unused_parameters_ is false,
  // we assume that autograd hooks for ALL variables will be called,
  // and we don't have to search the autograd graph for presence of these hooks.
  if (dynamic_graph_find_unused()) {
    unused_parameters_.clear();
    search_unused_parameters(outputs);
  }
}

void Reducer::copy_bucket_to_grad(
    at::Tensor& variable,
    Reducer::BucketReplica& replica,
    size_t intra_bucket_index,
    bool global_unused) {
  const auto& bucket_view = replica.bucket_views_out[intra_bucket_index];
  runGradCallbackForVariable(variable, [&](auto& grad) {
    // If a parameter is globally unused, we keep its grad untouched.
    if (!global_unused) {
      if (!grad.defined()) {
        // Creates grad according to the "Gradient Layout Contract"
        // (see torch/csrc/grad/AccumulateGrad.h)
        grad =
            torch::autograd::utils::clone_obey_contract(bucket_view, variable);
      } else {
        grad.copy_(bucket_view);
      }
      // The grad is modified and needs to be written back.
      return true;
    }
    // The grad is not modified.
    return false;
  });
}

std::vector<std::string> Reducer::getUnmarkedParamsForIteration() {
  std::vector<std::string> unMarkedParamNames;
  for (const auto& it : param_names_) {
    if (perIterationReadyParams_.find(it.first) ==
        perIterationReadyParams_.end()) {
      unMarkedParamNames.push_back(it.second);
    }
  }
  return unMarkedParamNames;
}

std::vector<size_t> Reducer::getUnmarkedParamIndicesForIteration() {
  std::vector<size_t> unmarked_param_indices;
  const auto variable_count = replicas_[0].size();
  for (size_t variable_index = 0; variable_index < variable_count;
       variable_index++) {
    if (perIterationReadyParams_.find(variable_index) ==
        perIterationReadyParams_.end()) {
      unmarked_param_indices.push_back(variable_index);
    }
  }
  return unmarked_param_indices;
}

// A bucket with one or more dense tensors needs to be unflattened.
void Reducer::finalize_bucket_dense(Bucket& bucket) {
  size_t replica_index = 0;
  auto& replica = bucket.replicas[replica_index];
  for (size_t intra_bucket_index = 0;
       intra_bucket_index < replica.variables.size();
       intra_bucket_index++) {
    auto& variable = replica.variables[intra_bucket_index];
    const auto offset = replica.offsets[intra_bucket_index];
    const auto length = replica.lengths[intra_bucket_index];

    bool global_unused = false;
    // See Note [Skip allreducing local_used_maps_dev]
    if (static_graph_ || find_unused_parameters_) {
      // Determine if this param has been used globally or not.
      //
      // If the variable was used locally, it is also used globally and then
      // we don't need to wait for the reduction. Otherwise we lazily wait for
      // the reduction to complete, only when we see a variable that was
      // unused locally. Then we end up delaying the synchronization point
      // that local_used_work_->wait() implies. If we don't have any unused
      // parameters at all, we can skip waiting for the work to complete
      // altogether, and cause negligible performance overhead for models
      // where all parameters are used. Such lazily waiting means minimizing
      // performance impact for the big majority of models where all
      // parameters are always used. Then we only pay the overhead cost if
      // there is indeed a parameter that is locally unused, because we need
      // to check if it's also globally unused.
      size_t variable_index = bucket.variable_indices[intra_bucket_index];
      // Note: global_unused might not be global yet. As we lazily wait for
      // the reduction to complete, it becomes really global only if we get to
      // the point as below where we wait for the reduction work, make D2H
      // copy, and update global_unused with the real global consensus, i.e.
      // local_used_maps_reduced_ is true.
      global_unused =
          local_used_maps_[replica_index][variable_index].item<int>() == 0;
      if (global_unused && !local_used_maps_reduced_) {
        // Wait for local_used_maps reduction to complete.
        local_used_work_->wait();
        // D2H from local_used_maps_dev_ to local_used_maps_
        for (size_t i = 0; i < local_used_maps_.size(); i++) {
          // Blocking copy, if local_used_maps_dev_ is cuda
          local_used_maps_[i].copy_(local_used_maps_dev_[i]);
        }
        global_unused =
            local_used_maps_[replica_index][variable_index].item<int>() == 0;
        local_used_maps_reduced_ = true;
      }
    }

    if (!gradient_as_bucket_view_) {
      copy_bucket_to_grad(variable, replica, intra_bucket_index, global_unused);
    } else {
      const auto& bucket_view_out =
          replica.bucket_views_out[intra_bucket_index];
      auto& bucket_view_in = replica.bucket_views_in[intra_bucket_index];
      // If communication_hook is registered, bucket_view_out stores
      // allreduced results in a newly allocated tensor, copy bucket_view_out
      // back to bucket_view_in that referring to replica.content tensor and
      // grad.
      if (!bucket_view_in.is_alias_of(bucket_view_out)) {
        bucket_view_in.copy_(bucket_view_out);
      }
      runGradCallbackForVariable(variable, [&](auto& grad) {
        // If a parameter is globally unused, we keep its grad untouched.
        if (!global_unused) {
          // If grad is globally used but locally unused, let grad point to
          // bucket_view_in
          if (!grad.defined()) {
            grad = bucket_view_in;
          } else {
            if (!grad.is_alias_of(bucket_view_in)) {
              REDUCER_CHECK(
                  false,
                  logger_,
                  "Detected at least one parameter gradient is not the "
                  "expected DDP bucket view with gradient_as_bucket_view=True. "
                  "This may happen (for example) if multiple allreduce hooks "
                  "were registered onto the same parameter. If you hit this error, "
                  "please file an issue with a minimal repro.");
            }
          }
          // The grad is modified and needs to be written back.
          return true;
        }
        // The grad is not modified.
        return false;
      });
    }
  }
}

void Reducer::save_thread_local_state() {
  std::lock_guard<std::mutex> guard(mutex_);
  // Don't preserve grad_mode across thread boundaries, as we will be passing
  // from forward pass to autograd engine hooks, and autograd engine takes care
  // of grad mode.
  thread_local_state_ = at::ThreadLocalState(/* keep_grad_mode */ false);
}

void Reducer::finalize_backward() {
  // No longer expect autograd hooks to fire after this function returns.
  TORCH_INTERNAL_ASSERT(expect_autograd_hooks_);
  expect_autograd_hooks_ = false;

  // No longer require call to finalize after this function returns.
  TORCH_INTERNAL_ASSERT(require_finalize_);
  require_finalize_ = false;

  // Unset allreduce division factor, as it may change in next backwards pass
  // when running with DDP join mode.
  div_factor_ = kUnsetDivFactor;

  // Wait for asynchronous reduction to complete and unflatten contents.
  for (auto& bucket : buckets_) {
    // See Note [DDP Communication Hook]
    TORCH_INTERNAL_ASSERT(
        bucket.future_work,
        "Expected bucket.future_work not to be null. "
        "This may indicate that communication hook was not properly installed.");
    bucket.future_work->wait();
    auto future_result = comm_hook_ == nullptr
        ? detail::parseCppCommHookResult(bucket.future_work->value())
        : comm_hook_->parseHookResult(bucket.future_work->value());
    for (const auto i : c10::irange(future_result.size())) {
      auto& replica = bucket.replicas[i];
      if (bucket.expect_sparse_gradient) {
        replica.contents.copy_(future_result[i]);
      } else {
        // Reinitialize only `bucket_views_out` with the future_result by
        // following the same logic in `initialize_buckets`.
        populate_bucket_views_out(replica, future_result[i]);
      }
    }

    if (!bucket.expect_sparse_gradient) {
      // We don't need to finalize the sparse bucket since the sparse grad and
      // the bucket essentially point to the same storage. As a result, once
      // the allreduce is done, the sparse grads are automatically updated.
      finalize_bucket_dense(bucket);
    }
  }

  // See Note [Skip allreducing local_used_maps_dev]
  if (dynamic_graph_find_unused() || static_graph_first_iteration()) {
    // Due to the lazy wait, it is possible that reduction of the current
    // iteration is still going when the one for next iteration gets kicked off.
    // For such case, we want to wait explicitly to make sure the reduction does
    // complete before kicking off next one. Otherwise the previous one may
    // interfere, write to the device-side memory and clobber the content of
    // local_unused_maps_dev_.
    if (!local_used_maps_reduced_) {
      local_used_work_->wait();
    }
  }

  if (dynamic_graph_find_unused()) {
    // Reset unused parameter accounting.
    // See Note [local_used_maps_ -> local_used_maps_dev copying]
    for (auto& local_used : local_used_maps_) {
      local_used.fill_(0);
    }
    local_used_maps_reduced_ = false;
  }

  if (should_collect_runtime_stats()) {
    record_backward_comm_end_time();
  }
}

void Reducer::runGradCallbackForVariable(
    at::Tensor& variable,
    GradCallback&& cb) {
  auto context_ptr = rpc_context_.context_ptr.load();
  if (context_ptr == nullptr) {
    cb(variable.mutable_grad());
  } else {
    // Under distributed autograd
#ifndef _WIN32
    context_ptr->runGradCallbackForVariable(variable, std::move(cb));
#endif
  }
}

void Reducer::RpcContext::set(ContextPtr&& new_context_ptr) {
  // We should set 'new_context_ptr' even if it's nullptr. That means the
  // reducer is under a local backward run.
  const auto new_context_raw_ptr = new_context_ptr.get();
  if (context_ptr.exchange(new_context_raw_ptr) != new_context_raw_ptr) {
    // Set the shared ptr to the context only if it's set first time.
    // All call sites should use the same context ptr.
    // Use an atomic to avoid data race from multiple threads.
    context_ptr_holder = std::move(new_context_ptr);
  }
}

void Reducer::sync_bucket_indices(
    std::vector<std::vector<size_t>>& bucket_indices) {
  auto num_buckets = bucket_indices.size();
  std::vector<size_t> bucket_sizes;
  bucket_sizes.reserve(num_buckets);
  int64_t total_size = 0;
  for (const auto i : c10::irange(num_buckets)) {
    auto bucket_size = bucket_indices.at(i).size();
    bucket_sizes.push_back(bucket_size);
    total_size += bucket_size;
  }

  at::TensorOptions options;
  options = options.dtype(at::kInt);
  options = options.device(replicas_[0][0].device());

  // Group indices and num_bucket together into indices_tensor
  // Broadcast this tensor first, as its size is equal among all processes
  auto indices_tensor = at::empty({total_size + 1}, at::kInt);
  auto indices_accessor = indices_tensor.accessor<int, 1>();
  auto indices_accessor_Index = 0;
  for (const auto i : c10::irange(num_buckets)) {
    const auto& bucket_size = bucket_indices.at(i).size();
    for (const auto j : c10::irange(bucket_size)) {
      indices_accessor[indices_accessor_Index++] = bucket_indices[i][j];
    }
  }
  indices_accessor[indices_accessor_Index] = num_buckets;

  // Copy CPU tensor to device tensor, as the process_group_ could be NCCL and
  // it can only broadcast device tensors.
  auto indices_tensor_device = at::empty({total_size + 1}, options);
  indices_tensor_device.copy_(indices_tensor, /*non_blocking=*/true);
  std::vector<at::Tensor> indices_tensor_list = {indices_tensor_device};
  process_group_->broadcast(indices_tensor_list)->wait();
  indices_tensor.copy_(indices_tensor_list.front(), /*non_blocking=*/false);

  // Update num_buckets after receiving it from rank 0
  num_buckets = indices_accessor[indices_accessor_Index];

  // Broadcast bucket_sizes
  auto bucket_sizes_tensor = at::empty({(int64_t)num_buckets}, at::kInt);
  auto bucket_sizes_accessor = bucket_sizes_tensor.accessor<int, 1>();
  for (const auto i : c10::irange(num_buckets)) {
    // For rank != 0, it is possible that local num buckets bucket_sizes.size()
    // is smaller than broadcasted num_buckets
    bucket_sizes_accessor[i] =
        bucket_sizes.at(std::min(i, (bucket_sizes.size() - 1)));
  }
  auto bucket_sizes_tensor_device = at::empty({(int64_t)num_buckets}, options);
  bucket_sizes_tensor_device.copy_(bucket_sizes_tensor, /*non_blocking=*/true);
  std::vector<at::Tensor> bucket_sizes_tensor_list = {
      bucket_sizes_tensor_device};
  process_group_->broadcast(bucket_sizes_tensor_list)->wait();
  bucket_sizes_tensor.copy_(
      bucket_sizes_tensor_list.front(), /*non_blocking=*/false);

  // Clear bucket_indices first, and then update bucket_indices using received
  // num_buckets, bucket_sizes_tensor and indices_tensor from rank 0
  bucket_indices.clear();
  bucket_indices.reserve(num_buckets);
  indices_accessor_Index = 0;
  for (const auto i : c10::irange(num_buckets)) {
    const auto& bucket_size = bucket_sizes_accessor[i];
    std::vector<size_t> bucket;
    bucket.reserve(bucket_size);
    for (const auto j : c10::irange(bucket_size)) {
      bucket.push_back(indices_accessor[indices_accessor_Index++]);
    }
    bucket_indices.emplace_back(std::move(bucket));
  }
}

bool Reducer::rebuild_buckets() {
  // Ensure reduction for previous backwards pass is finished. If user's model
  // has unused parameters for example, this will raise an error recommending to
  // run with find_unused_parameters=True, instead of the size mismatch
  // exception below.
  std::lock_guard<std::mutex> lock(mutex_);
  ensure_prior_reduction_finished();
  if (!should_rebuild_buckets() || rebuilt_params_.empty()) {
    return false;
  }

  TORCH_INTERNAL_ASSERT(
      rebuilt_params_.size() == rebuilt_param_indices_.size(),
      c10::str(
          "rebuilt parameter tensors size is not same as rebuilt parameter indices size: ",
          rebuilt_params_.size(),
          " versus ",
          rebuilt_param_indices_.size()));
  TORCH_INTERNAL_ASSERT(
      replicas_[0].size() == rebuilt_param_indices_.size(),
      c10::str(
          "rebuilt parameter indices size is not same as original model parameters size.",
          "Original model param size is: ",
          replicas_[0].size(),
          " versus rebuilt params size of: ",
          rebuilt_param_indices_.size()));
  std::vector<std::vector<size_t>> rebuilt_bucket_indices;
  std::vector<size_t> bucket_size_limits;
  bucket_size_limits.push_back(kDefaultFirstBucketBytes);
  bucket_size_limits.push_back(bucket_bytes_cap_);
  rebuilt_bucket_indices = compute_bucket_assignment_by_size(
      rebuilt_params_,
      bucket_size_limits,
      expect_sparse_gradients_[0],
      rebuilt_param_indices_);

  // For rebuilt bucket indices, it needs to be synced across all ranks.
  // Broadcast the newly rebuilt bucket indices from rank 0 in default.
  // After syncing up rebuilt bucket indices, initialize buckets for reducer.
  sync_bucket_indices(rebuilt_bucket_indices);

  has_rebuilt_bucket_ = true;
  rebuilt_params_.clear();
  rebuilt_param_indices_.clear();

  initialize_buckets(std::move(rebuilt_bucket_indices));
  return true;
}

// See Note [DDP Communication Hook]
void Reducer::register_comm_hook(std::unique_ptr<CommHookInterface> iface) {
  REDUCER_CHECK(
      comm_hook_ == nullptr,
      logger_,
      "register_comm_hook or register_builtin_comm_hook can only be called once.");

  comm_hook_ = std::move(iface);
}

// See Note [DDP Communication Hook]
void Reducer::register_builtin_comm_hook(
    c10d::BuiltinCommHookType comm_hook_type) {
  REDUCER_CHECK(
      comm_hook_ == nullptr,
      logger_,
      "register_builtin_comm_hook or register_comm_hook can only be called once.");

  switch (comm_hook_type) {
    case c10d::BuiltinCommHookType::ALLREDUCE:
      comm_hook_ =
          std::make_unique<c10d::AllReduceCommHook>(process_group_.get());
      LOG(INFO) << "Built-in communication hook ALLREDUCE is registered.";
      break;
    case c10d::BuiltinCommHookType::FP16_COMPRESS:
      comm_hook_ =
          std::make_unique<c10d::FP16CompressCommHook>(process_group_.get());
      LOG(INFO) << "Built-in communication hook FP16_COMPRESS is registered.";
      break;
    default:
      TORCH_WARN_ONCE(
          "Unknown built-in DDP comm hook type is provided. No comm hook will be used.");
  }
}

void Reducer::ensure_prior_reduction_finished() {
  // Check that any prior reduction has finished.
  // The variable `require_finalize_` is true until all gradients
  // have been computed and reduction of all buckets has been kicked off.
  if (require_finalize_) {
    REDUCER_CHECK(
        !static_graph_,
        logger_,
        "Expected to have finished reduction in the prior iteration before "
        "starting a new one. "
        "This error indicates that your training graph has changed ",
        "in this iteration, e.g., one parameter is used in first ",
        "iteration, but then got unused in the second iteration. ",
        "this is not compatible with static_graph set to True.");
    // Collect unmarked parameter indices, additionally, in debug mode retrieve
    // parameter names.
    auto unmarked_param_indices = getUnmarkedParamIndicesForIteration();
    // We should have some unmarked parameter indices, otherwise we would not
    // have run into this error branch.
    TORCH_INTERNAL_ASSERT(unmarked_param_indices.size() > 0);
    const std::string unmarkedParamIndices =
        c10::Join(", ", unmarked_param_indices);

    std::string kBaseErrorMsg =
        "Expected to have finished reduction in the prior iteration before "
        "starting a new one. "
        ""
        "This error indicates that your module has parameters that were "
        "not used in producing loss. ";
    std::string kOutputsNotUsedInLossErrorMsg =
        "making sure all "
        "`forward` function outputs participate in calculating loss. ";
    std::string kDDPBugErrorMsg =
        "\nIf you already have done the above, then the distributed "
        "data parallel module wasn't able to locate the output tensors in the "
        "return value of your module's `forward` function. "
        "Please include the loss function and the structure of the return "
        "value of `forward` of your module when reporting this issue (e.g. "
        "list, dict, iterable).";

    if (!find_unused_parameters_) {
      // Parameters may have been unused in forward pass, or not all outputs
      // were used in producing loss.
      kBaseErrorMsg +=
          "You can enable unused parameter detection by passing the "
          "keyword argument `find_unused_parameters=True` to "
          "`torch.nn.parallel.DistributedDataParallel`, and by \n";
      kBaseErrorMsg += kOutputsNotUsedInLossErrorMsg;
      kBaseErrorMsg += kDDPBugErrorMsg;
    } else {
      // Note that it does not really matter whether unused_parameters_.empty(),
      // since user may have enabled detection but this particular iteration
      // could have used or not used all parameters.
      kBaseErrorMsg +=
          "Since `find_unused_parameters=True` is enabled, this likely "
          " means that not all `forward` outputs participate in computing loss. You can fix this by ";
      kBaseErrorMsg += kOutputsNotUsedInLossErrorMsg;
      kBaseErrorMsg += kDDPBugErrorMsg;
    }

    const std::string unmarked_param_indices_info = c10::str(
        "\n",
        "Parameter indices which did not receive grad for rank ",
        process_group_->getRank(),
        ": ",
        unmarked_param_indices);

    if (ddp_debug_level_ == DistributedDebugLevel::OFF) {
      // Without debug mode, log unmarked_param_indices, as well as
      // recommendation to use debug mode to print parameter names.
      kBaseErrorMsg += unmarked_param_indices_info;
      kBaseErrorMsg +=
          "\n In addition, you can set the environment variable "
          "TORCH_DISTRIBUTED_DEBUG to either INFO or DETAIL to print out information "
          "about which particular parameters did not receive gradient on this rank "
          "as part of this error";
    } else {
      // Retrieve set of parameter names that did not receive gradient.
      auto unmarkedParams = getUnmarkedParamsForIteration();
      TORCH_INTERNAL_ASSERT(unmarkedParams.size() > 0);
      for (const auto& s : unmarkedParams) {
        LOG(INFO) << "[Rank " << process_group_->getRank() << "] "
                  << "Parameter: " << s
                  << " did not get gradient in backwards pass.";
      }
      const std::string unmarkedParamInfo = c10::Join(", ", unmarkedParams);
      // In debug mode, log param names and indices that went unused.
      kBaseErrorMsg += c10::str(
          "\n",
          "Parameters which did not receive grad for rank ",
          process_group_->getRank(),
          ": ",
          unmarkedParamInfo);
      kBaseErrorMsg += unmarked_param_indices_info;
    }
    REDUCER_CHECK(false, logger_, kBaseErrorMsg);
  }
}

void Reducer::set_ddp_runtime_logging_sample_rate(int sample_rate) {
  ddp_runtime_logging_sample_rate_ = sample_rate;
}

int Reducer::get_ddp_runtime_logging_sample_rate() {
  return ddp_runtime_logging_sample_rate_;
}

bool Reducer::should_collect_runtime_stats() {
  if (num_iterations_ > 0 &&
      (num_iterations_ <= 10 ||
       num_iterations_ % get_ddp_runtime_logging_sample_rate() == 0)) {
    return true;
  }
  return false;
}

void Reducer::record_forward_compute_start_time() {
  if (replicas_[0][0].is_cuda()) {
#ifdef USE_CUDA
    // Record event only for single device module.
    if (!is_multi_device_module_) {
      // Create and record event on the replicas_[0][0].device().
      at::DeviceGuard g(replicas_[0][0].device());
      gpu_timer_.forward_start.record();
    }
#endif
  } else {
    cpu_timer_.forward_start_time = current_time_in_nanos();
  }
}

void Reducer::record_backward_compute_start_time() {
  if (replicas_[0][0].is_cuda()) {
#ifdef USE_CUDA
    // Record event only for single device module.
    if (!is_multi_device_module_) {
      // Create and record event on the replicas_[0][0].device().
      at::DeviceGuard g(replicas_[0][0].device());
      gpu_timer_.backward_compute_start.record();
    }
#endif
  }
}

void Reducer::record_backward_compute_end_time() {
  if (replicas_[0][0].is_cuda()) {
#ifdef USE_CUDA
    // Record event only for single device module.
    if (!is_multi_device_module_) {
      at::DeviceGuard g(replicas_[0][0].device());
      gpu_timer_.backward_compute_end.record();
    }
#endif
  } else {
    cpu_timer_.backward_compute_end_time = current_time_in_nanos();
  }
}

void Reducer::record_backward_comm_start_time() {
  if (replicas_[0][0].is_cuda()) {
#ifdef USE_CUDA
    // Record event only for single device module
    if (!is_multi_device_module_) {
      at::DeviceGuard g(replicas_[0][0].device());
      gpu_timer_.backward_comm_start.record();
    }
#endif
  } else {
    cpu_timer_.backward_comm_start_time = current_time_in_nanos();
  }
}

void Reducer::record_backward_comm_end_time() {
  if (replicas_[0][0].is_cuda()) {
#ifdef USE_CUDA
    // Record event only for single device module.
    if (!is_multi_device_module_) {
      at::DeviceGuard g(replicas_[0][0].device());
      gpu_timer_.backward_comm_end.record();
    }
#endif
  } else {
    cpu_timer_.backward_comm_end_time = current_time_in_nanos();
  }
}

void Reducer::set_static_graph() {
  std::lock_guard<std::mutex> lock(mutex_);
  REDUCER_CHECK(
      num_iterations_ == 0,
      logger_,
      "set_static_graph() should be called before training loop starts "
      "and after DistributedDataParallel is constructed.");
  static_graph_ = true;
  // when static_graph_ is set as true, always initialize_local_used_map
  // and detect the global unused parameters in the first iteration.
  initialize_local_used_map();
}

namespace {

// Tensors may be coalesced into buckets. Buckets must contain tensors of
// the same type, on the same device, so a bucket can identified by a
// composite key of a tensor's type identifier and its device.
struct BucketKey {
  BucketKey(c10::ScalarType type, c10::Device device)
      : type(std::move(type)), device(std::move(device)) {}

  const c10::ScalarType type;
  const c10::Device device;

  // See torch/csrc/utils/hash.h for dispatch code.
  static size_t hash(const BucketKey& key) {
    return c10::get_hash(key.type, key.device);
  }
};

inline bool operator==(const BucketKey& lhs, const BucketKey& rhs) {
  return lhs.type == rhs.type && lhs.device == rhs.device;
}

} // namespace

std::vector<std::vector<size_t>> compute_bucket_assignment_by_size(
    const std::vector<at::Tensor>& tensors,
    const std::vector<size_t>& bucket_size_limits,
    const std::vector<bool>& expect_sparse_gradient,
    const std::vector<int64_t>& tensor_indices) {
  // Either expect_sparse_gradient is not specified or it has as many elements
  // as the vector with tensors.
  TORCH_INTERNAL_ASSERT(
      expect_sparse_gradient.empty() ||
      (tensors.size() == expect_sparse_gradient.size()));
  TORCH_INTERNAL_ASSERT(tensors.size() > 0);

  std::vector<std::vector<size_t>> result;
  result.reserve(tensors.size());

  // Keep iterator into the size_limit vector by tensor type and device.
  // This is done so that we can use the consecutive bucket limits per type.
  std::unordered_map<
      BucketKey,
      std::vector<size_t>::const_iterator,
      c10::hash<BucketKey>>
      bucket_size_limit_iterators;

  // Local accumulator type for a single bucket.
  struct BucketAccumulator {
    std::vector<size_t> indices;
    size_t size = 0;
  };

  // Keep vector of indices and size accumulator by tensor type and device.
  std::unordered_map<BucketKey, BucketAccumulator, c10::hash<BucketKey>>
      buckets;

  for (const auto i : c10::irange(tensors.size())) {
    const auto& tensor = tensors[i];
    // TODO: This is not a reducer method so it does not have access to logger,
    // pass in logger directly here.
    TORCH_CHECK(!tensor.is_sparse(), "No support for sparse tensors.");

    // when tensor_indices is empty, the index of tensors[i] assigned to
    // bucket is i, otherwise the tensor index is tensor_indices[i].
    auto tensor_index = i;
    if (!tensor_indices.empty()) {
      tensor_index = tensor_indices[i];
    }
    // If we expect a sparse gradient to be produced for this tensor, it cannot
    // be grouped together with other gradients and gets its own bucket.
    if (!expect_sparse_gradient.empty() &&
        expect_sparse_gradient[tensor_index]) {
      result.push_back({tensor_index});
      continue;
    }

    auto key = BucketKey(tensor.scalar_type(), tensor.device());
    auto& bucket = buckets[key];
    bucket.indices.push_back(tensor_index);
    bucket.size += tensor.numel() * tensor.element_size();

    // Initialize bucket size limit iterator if necessary.
    if (bucket_size_limit_iterators.count(key) == 0) {
      bucket_size_limit_iterators[key] = bucket_size_limits.begin();
    }

    auto& bucket_size_limit_iterator = bucket_size_limit_iterators[key];
    const auto bucket_size_limit = *bucket_size_limit_iterator;
    if (bucket.size >= bucket_size_limit) {
      result.emplace_back(std::move(bucket.indices));
      bucket = BucketAccumulator();

      // Advance to the next bucket size limit for this type/device.
      auto next = bucket_size_limit_iterator + 1;
      if (next != bucket_size_limits.end()) {
        bucket_size_limit_iterator = next;
      }
    }
  }

  // Add remaining buckets.
  for (auto& it : buckets) {
    auto& bucket = it.second;
    if (!bucket.indices.empty()) {
      result.emplace_back(std::move(bucket.indices));
    }
  }

  // If tensor_indices is not empty, the order of the tensors is in the gradient
  // ready order, so no need to sort.
  // If tensor_indices is empty, sort resulting buckets by the minimum tensor
  // index they include. We assume that the order of the tensors is the order in
  // which they are used (or the reverse order in which their gradients are
  // produced). This sorting step ensures that the buckets are ready in
  // consecutive order.
  if (tensor_indices.empty()) {
    std::sort(
        result.begin(),
        result.end(),
        [](const std::vector<size_t>& a, const std::vector<size_t>& b) {
          const auto amin = std::min_element(a.begin(), a.end());
          const auto bmin = std::min_element(b.begin(), b.end());
          return *amin < *bmin;
        });
  }

  return result;
}

// Verifies corresponding params in replica 0 have the same sizes/strides
// across processes.
void verify_replica0_across_processes(
    c10::intrusive_ptr<c10d::ProcessGroup> process_group,
    std::vector<std::vector<at::Tensor>> model_replicas) {
  size_t i = 0;
  for (const auto& t : model_replicas[0]) {
    i += 2 * t.dim();
  }
  at::TensorOptions options;
  options = options.dtype(at::kLong);
  auto metadata = at::empty({static_cast<long>(i)}, options);

  // Technically, process 0 is the broadcast source, so only process 0 needs
  // to populate metadata.  But no harm keeping work aligned across processes.
  auto metadata_accessor = metadata.accessor<int64_t, 1>();
  i = 0;
  for (const auto& t : model_replicas[0]) {
    for (const auto& sz : t.sizes()) {
      metadata_accessor[i++] = sz;
    }
    for (const auto& str : t.strides()) {
      metadata_accessor[i++] = str;
    }
  }

  auto metadata_dev = metadata.clone().to(model_replicas[0][0].device());
  std::vector<at::Tensor> vec{metadata_dev};
  process_group->broadcast(vec)->wait();

  // Technically, process 0 doesn't need to double-check metadata, because it
  // was the source.  But no harm keeping work aligned.
  auto control = at::empty({static_cast<long>(i)}, options);
  control.copy_(metadata_dev, /*non_blocking=*/false);
  auto control_accessor = control.accessor<int64_t, 1>();
  i = 0;
  for (const auto p : c10::irange(model_replicas[0].size())) {
    const auto& t = model_replicas[0][p];
    // I'd like to include which process we are in the message,
    // but ProcessGroup::getRank is not public!
    for (const auto& sz : t.sizes()) {
      // TODO: pass in logger and use REDUCER_CHECK.
      TORCH_CHECK(
          sz == control_accessor[i++],
          "replicas[0][",
          p,
          "] in this process"
          " with sizes ",
          t.sizes(),
          " appears not to match sizes of the same param in process 0.");
    }
    for (const auto& str : t.strides()) {
      // TODO: pass in logger and use REDUCER_CHECK.
      TORCH_CHECK(
          str == control_accessor[i++],
          "replicas[0][",
          p,
          "] in this process"
          " with strides ",
          t.strides(),
          " appears not to match strides of the same param in process 0.");
    }
  }
}

} // namespace c10d<|MERGE_RESOLUTION|>--- conflicted
+++ resolved
@@ -813,12 +813,7 @@
       bucket.replicas[0].lengths,
       bucket.replicas[0].sizes_vec);
   if (comm_hook_ == nullptr) {
-<<<<<<< HEAD
     _AllReduceCommHookWithDivFactorState state(process_group_.get(), div_factor_);
-=======
-    _AllReduceCommHookWithDivFactorState state(
-        process_group_.get(), divFactor_);
->>>>>>> dabf7954
     _AllReduceCommHookWithDivFactor allreduce_hook(state);
     bucket.future_work = allreduce_hook.runHook(grad_bucket);
   } else {

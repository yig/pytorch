--- conflicted
+++ resolved
@@ -24,7 +24,8 @@
   return torch::autograd::profiler::getTime();
 }
 
-// FIXME: Should make this a static method of C++ comm hook, and call it there.
+// FIXME: Should make this a static method of C++ comm hook,
+// and reuse it instead of createing duplicate code.
 std::vector<at::Tensor> parseHookResult(const c10::IValue& result) {
   TORCH_INTERNAL_ASSERT(
       result.isTensor() || result.isTensorList(),
@@ -40,12 +41,12 @@
 constexpr int kUnsetDivFactor = -1;
 
 // Macro that wraps TORCH_CHECK with DDP logging.
-#define REDUCER_CHECK(cond, logger_, ...)  \
-  if (C10_UNLIKELY_OR_CONST(!(cond))) {            \
-    if (!logger_.expired()) { \
-        logger_.lock()->set_error_and_log(__VA_ARGS__); \
-    } \
-    TORCH_CHECK(false, ##__VA_ARGS__); \
+#define REDUCER_CHECK(cond, logger_, ...)             \
+  if (C10_UNLIKELY_OR_CONST(!(cond))) {               \
+    if (!logger_.expired()) {                         \
+      logger_.lock()->set_error_and_log(__VA_ARGS__); \
+    }                                                 \
+    TORCH_CHECK(false, ##__VA_ARGS__);                \
   }
 
 } // namespace
@@ -73,6 +74,7 @@
       num_buckets_ready_(0),
       has_rebuilt_bucket_(false),
       bucket_bytes_cap_(bucket_bytes_cap),
+      // TODO: Retire divFactor_.
       divFactor_(kUnsetDivFactor),
       static_graph_(false),
       comm_hook_(nullptr),
@@ -80,8 +82,10 @@
       ddp_debug_level_(parseDistDebugLevel()),
       param_names_(std::move(paramNames)) {
   C10_LOG_API_USAGE_ONCE("torch.distributed.ddp.reducer");
-  TORCH_INTERNAL_ASSERT(replicas_.size() == 1, "Expected exactly one model replica.");
-  TORCH_INTERNAL_ASSERT(replicas_[0].size() >= 1, "Expected at least one parameter.");
+  TORCH_INTERNAL_ASSERT(
+      replicas_.size() == 1, "Expected exactly one model replica.");
+  TORCH_INTERNAL_ASSERT(
+      replicas_[0].size() >= 1, "Expected at least one parameter.");
 
   // Check whether the module is multi_device_module
   {
@@ -280,14 +284,9 @@
     const at::Tensor& bucket_view) {
   // Ensure that the gradient type matches the bucket type.
   REDUCER_CHECK(
-    grad.options().type_equal(bucket_view.options()),
-    logger_,
-    c10::str(
-      "Expected ",
-      bucket_view.toString(),
-      ", got ",
-      grad.toString())
-  );
+      grad.options().type_equal(bucket_view.options()),
+      logger_,
+      c10::str("Expected ", bucket_view.toString(), ", got ", grad.toString()));
 
   TORCH_INTERNAL_ASSERT(grad.device() == bucket_view.device());
   TORCH_INTERNAL_ASSERT(grad.numel() == bucket_view.numel());
@@ -346,28 +345,16 @@
           // The grad is modified and need to be written back.
           return true;
         }
-      } else {
-        // If grad and bucket view point to the same storage, no need to copy
-        if (comm_hook_ == nullptr) {
-          bucket_view.div_(divFactor_);
-        }
       }
     } else {
       // Gradient is undefined. When find_unused_parameters=True, ensure it is
       // not marked as locally used, otherwise we will be allreducing zero's
       // instead of not touching .grad field of parameter.
-<<<<<<< HEAD
       if (this->dynamic_graph_find_unused() ||
           this->static_graph_first_iteration()) {
-        TORCH_CHECK(
+        REDUCER_CHECK(
             local_used_maps_[0][variable_index].item<int>() == 0,
-=======
-      if (this->dynamic_graph_find_unused() || this->static_graph_first_iteration()) {
-        REDUCER_CHECK(
-            local_used_maps_[0][variable_index]
-                    .item<int>() == 0,
             logger_,
->>>>>>> 9661820b
             "Encountered gradient which is undefined, but still allreduced by DDP reducer. This indicates a bug in DDP implementation, please report a bug with a repro to PyTorch.");
       }
       bucket_view.zero_();
@@ -385,7 +372,8 @@
   auto& variable = replica.variables[bucket_index.intra_bucket_index];
 
   runGradCallbackForVariable(variable, [&](auto& grad) {
-    REDUCER_CHECK(grad.defined(), logger_, "Expected sparse gradient to be defined.");
+    REDUCER_CHECK(
+        grad.defined(), logger_, "Expected sparse gradient to be defined.");
     REDUCER_CHECK(
         grad.options().layout() == c10::kSparse,
         logger_,
@@ -397,10 +385,6 @@
     // struct are empty, and there is no pre-existing accumulation tensor.
     // Directly assign the sparse tensor to the `contents` field.
     replica.contents = grad;
-    // See Note [DDP Communication Hook]
-    if (comm_hook_ == nullptr) {
-      replica.contents.div_(divFactor_);
-    }
     // The grad is modified in place and needs to be written back.
     return true;
   });
@@ -837,8 +821,8 @@
   GradBucket grad_bucket(
       next_bucket_,
       tensors[0],
-      // Since currently we do not support single-process multiple-device
-      // mode, we can assume only one replica in the bucket.
+      // Since we only support single-process single-device
+      // mode, there is always only one replica in the bucket.
       bucket.replicas[0].offsets,
       bucket.replicas[0].lengths,
       bucket.replicas[0].sizes_vec);
@@ -906,7 +890,7 @@
   const auto bucket_count = bucket_indices.size();
   const auto replica_count = replicas_.size();
   buckets_.reserve(bucket_count);
-  for(const auto bucket_index : c10::irange(bucket_count)) {
+  for (const auto bucket_index : c10::irange(bucket_count)) {
     Bucket bucket;
 
     // TODO(@pietern): Validate indices.
@@ -914,8 +898,7 @@
     REDUCER_CHECK(
         bucket_indices[bucket_index].size() > 0,
         logger_,
-        "Empty bucket specified."
-    );
+        "Empty bucket specified.");
 
     // Variables that expect sparse gradients must have their own bucket.
     if (bucket_indices[bucket_index].size() == 1) {
@@ -1051,7 +1034,7 @@
 void Reducer::initialize_bucket_views(
     Reducer::BucketReplica& replica,
     at::Tensor& contents) {
-  for(const auto i : c10::irange(replica.variables.size())) {
+  for (const auto i : c10::irange(replica.variables.size())) {
     auto& v = replica.variables[i];
     const auto offset = replica.offsets[i];
     const auto length = replica.lengths[i];
@@ -1102,7 +1085,7 @@
     Reducer::BucketReplica& replica,
     at::Tensor& tensor) {
   replica.bucket_views_out.clear();
-  for(const auto i : c10::irange(replica.variables.size())) {
+  for (const auto i : c10::irange(replica.variables.size())) {
     const auto& v = replica.variables[i];
     const auto offset = replica.offsets[i];
     const auto length = replica.lengths[i];
@@ -1404,7 +1387,6 @@
   // Wait for asynchronous reduction to complete and unflatten contents.
   for (auto& bucket : buckets_) {
     // See Note [DDP Communication Hook]
-<<<<<<< HEAD
     TORCH_INTERNAL_ASSERT(
         bucket.future_work,
         "Expected bucket.future_work not to be null. "
@@ -1413,7 +1395,7 @@
     auto future_result = comm_hook_ == nullptr
         ? parseHookResult(bucket.future_work->value())
         : comm_hook_->parseHookResult(bucket.future_work->value());
-    for (size_t i = 0; i < future_result.size(); i++) {
+    for (const auto i : c10::irange(future_result.size())) {
       auto& replica = bucket.replicas[i];
       if (bucket.expect_sparse_gradient) {
         replica.contents.copy_(future_result[i]);
@@ -1421,33 +1403,6 @@
         // Reinitialize only `bucket_views_out` with the future_result by
         // following the same logic in `initialize_buckets`.
         populate_bucket_views_out(replica, future_result[i]);
-=======
-    if (comm_hook_ == nullptr) {
-      TORCH_INTERNAL_ASSERT(
-          bucket.work,
-          "Expected bucket.work not to be null. "
-          "This may indicate that allreduce hooks were not properly installed.");
-      bucket.work->wait();
-    } else {
-      TORCH_INTERNAL_ASSERT(
-          bucket.future_work,
-          "Expected bucket.future_work not to be null. "
-          "This may indicate that communication hook was not properly installed.");
-      bucket.future_work->wait();
-
-      auto future_result =
-          comm_hook_->parseHookResult(bucket.future_work->value());
-
-      for(const auto i : c10::irange(future_result.size())) {
-        auto& replica = bucket.replicas[i];
-        if (bucket.expect_sparse_gradient) {
-          replica.contents.copy_(future_result[i]);
-        } else {
-          // Reinitialize only `bucket_views_out` with the future_result by
-          // following the same logic in `initialize_buckets`.
-          populate_bucket_views_out(replica, future_result[i]);
-        }
->>>>>>> 9661820b
       }
     }
 
@@ -1518,7 +1473,7 @@
   std::vector<size_t> bucket_sizes;
   bucket_sizes.reserve(num_buckets);
   int64_t total_size = 0;
-  for(const auto i : c10::irange(num_buckets)) {
+  for (const auto i : c10::irange(num_buckets)) {
     auto bucket_size = bucket_indices.at(i).size();
     bucket_sizes.push_back(bucket_size);
     total_size += bucket_size;
@@ -1533,9 +1488,9 @@
   auto indices_tensor = at::empty({total_size + 1}, at::kInt);
   auto indices_accessor = indices_tensor.accessor<int, 1>();
   auto indices_accessor_Index = 0;
-  for(const auto i : c10::irange(num_buckets)) {
+  for (const auto i : c10::irange(num_buckets)) {
     const auto& bucket_size = bucket_indices.at(i).size();
-    for(const auto j : c10::irange(bucket_size)) {
+    for (const auto j : c10::irange(bucket_size)) {
       indices_accessor[indices_accessor_Index++] = bucket_indices[i][j];
     }
   }
@@ -1555,7 +1510,7 @@
   // Broadcast bucket_sizes
   auto bucket_sizes_tensor = at::empty({(int64_t)num_buckets}, at::kInt);
   auto bucket_sizes_accessor = bucket_sizes_tensor.accessor<int, 1>();
-  for(const auto i : c10::irange(num_buckets)) {
+  for (const auto i : c10::irange(num_buckets)) {
     // For rank != 0, it is possible that local num buckets bucket_sizes.size()
     // is smaller than broadcasted num_buckets
     bucket_sizes_accessor[i] =
@@ -1574,11 +1529,11 @@
   bucket_indices.clear();
   bucket_indices.reserve(num_buckets);
   indices_accessor_Index = 0;
-  for(const auto i : c10::irange(num_buckets)) {
+  for (const auto i : c10::irange(num_buckets)) {
     const auto& bucket_size = bucket_sizes_accessor[i];
     std::vector<size_t> bucket;
     bucket.reserve(bucket_size);
-    for(const auto j : c10::irange(bucket_size)) {
+    for (const auto j : c10::irange(bucket_size)) {
       bucket.push_back(indices_accessor[indices_accessor_Index++]);
     }
     bucket_indices.emplace_back(std::move(bucket));
@@ -1925,14 +1880,11 @@
   std::unordered_map<BucketKey, BucketAccumulator, c10::hash<BucketKey>>
       buckets;
 
-  for(const auto i : c10::irange(tensors.size())) {
+  for (const auto i : c10::irange(tensors.size())) {
     const auto& tensor = tensors[i];
     // TODO: This is not a reducer method so it does not have access to logger,
     // pass in logger directly here.
-    TORCH_CHECK(
-      !tensor.is_sparse(),
-      "No support for sparse tensors."
-    );
+    TORCH_CHECK(!tensor.is_sparse(), "No support for sparse tensors.");
 
     // when tensor_indices is empty, the index of tensors[i] assigned to
     // bucket is i, otherwise the tensor index is tensor_indices[i].
@@ -2037,7 +1989,7 @@
   control.copy_(metadata_dev, /*non_blocking=*/false);
   auto control_accessor = control.accessor<int64_t, 1>();
   i = 0;
-  for(const auto p : c10::irange(model_replicas[0].size())) {
+  for (const auto p : c10::irange(model_replicas[0].size())) {
     const auto& t = model_replicas[0][p];
     // I'd like to include which process we are in the message,
     // but ProcessGroup::getRank is not public!

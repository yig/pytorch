--- conflicted
+++ resolved
@@ -650,18 +650,11 @@
                 fqn = f"{module_name}.{param_name}"
                 # Bypass ignored parameters since those are not reduced by DDP
                 # to begin with.
-<<<<<<< HEAD
-                if fqn not in self.parameters_to_ignore:
-                    if param not in param_set:
-                        raise ValueError(
-                            f"Param with name {fqn} found in module parameters, but not DDP parameters."
-=======
                 if fqn not in self.parameters_to_ignore and param.requires_grad:
                     if param not in param_set:
                         raise ValueError(
                             f"Param with name {fqn} found in module parameters, but not DDP parameters."
                             " This indicates a bug in DDP, please report an issue to PyTorch."
->>>>>>> ea75b1ee
                         )
                     param_index = param_to_param_index[param]
                     param_index_to_param_fqn[param_index] = fqn
@@ -672,12 +665,8 @@
                 (
                     "Expected param to name mapping to cover all parameters, but"
                     f" got conflicting lengths: {len(param_set)} vs "
-<<<<<<< HEAD
-                    f"{len(param_index_to_param_fqn)}"
-=======
                     f"{len(param_index_to_param_fqn)}. This indicates a bug in DDP"
                     ", please report an issue to PyTorch."
->>>>>>> ea75b1ee
                 )
             )
 
@@ -750,12 +739,6 @@
             if self.ddp_uneven_inputs_config.ddp_join_enabled:
                 ones = torch.ones(1, device=self.device)
                 work = dist.all_reduce(ones, group=self.process_group, async_op=True)
-<<<<<<< HEAD
-                self.reducer._set_forward_pass_work_handle(
-                    work,
-                    self.ddp_uneven_inputs_config.ddp_join_divide_by_initial_world_size,
-                )
-=======
                 if self.ddp_uneven_inputs_config.ddp_join_throw_on_early_termination:
                     # Active ranks schedule an allreduce with zeros, inactive
                     # ranks schedule them with 1. If the result != 0 it
@@ -773,7 +756,6 @@
                         work,
                         self.ddp_uneven_inputs_config.ddp_join_divide_by_initial_world_size,
                     )
->>>>>>> ea75b1ee
 
             # Calling _rebuild_buckets before forward compuation,
             # It may allocate new buckets before deallocating old buckets

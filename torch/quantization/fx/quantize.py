--- conflicted
+++ resolved
@@ -152,13 +152,8 @@
             torch.quantization.quantize_fx._prepare_standalone_module_fx  # type: ignore
         observed_standalone_module = \
             prepare(standalone_module, sm_qconfig_dict, sm_prepare_config_dict)
-<<<<<<< HEAD
         standalone_module_input_idxs = \
             observed_standalone_module._standalone_module_input_quantized_idxs.int().tolist()  # type: ignore
-=======
-        standalone_module_input_idxs = observed_standalone_module.\
-            _standalone_module_input_quantized_idxs.int().tolist()  # type: ignore
->>>>>>> 684589e8
         observed_standalone_module = ObservedStandaloneGraphModule(
             observed_standalone_module, observed_standalone_module.graph)
         parent_name, name = _parent_name(node.target)
@@ -407,11 +402,7 @@
 
         if node.op == 'placeholder':
             # skip adding observers at the graph input if the input is
-<<<<<<< HEAD
-            # overriden to be quantized
-=======
             # overridden to be quantized
->>>>>>> 684589e8
             cur_placeholder_node_idx = placeholder_node_seen_cnt
             placeholder_node_seen_cnt += 1
             if cur_placeholder_node_idx in input_quantized_idxs:
@@ -427,7 +418,6 @@
 
     return result_node
 
-<<<<<<< HEAD
 
 def in_nodes(a: Argument, nodes: Set[Node]) -> bool:
     """ Checks if argument `a` is in the nodes set
@@ -440,8 +430,6 @@
         return all([in_nodes(arg, nodes) for arg in a])
     return False
 
-=======
->>>>>>> 684589e8
 def handle_copy_nodes(
         observed_graph: Graph, matches: Dict[str, MatchResult],
         quants: Dict[str, List[Tuple[DefaultQuantizeHandler, Callable]]],
@@ -451,12 +439,8 @@
     observed_nodes: Set[Node] = set()
     copy_nodes: Set[Node] = set()
     non_tensor_input_binary_op_nodes: Set[Node] = set()
-<<<<<<< HEAD
+    unmatched_nodes: Set[Node] = set()
     actpp_to_remove: Set[Node] = set()
-=======
-    unmatched_nodes: Set[Node] = set()
-    app_to_remove: Set[Node] = set()
->>>>>>> 684589e8
     env: Dict[Any, Any] = {}
 
     def load_arg(a: Argument) -> Argument:
@@ -801,16 +785,7 @@
             observed_graph, prepare_custom_config_dict, input_quantized_idxs, output_quantized_idxs)
 
         self.modules = dict(model.named_modules())
-<<<<<<< HEAD
         matches, quants = self._match(model, observed_graph, standalone_module_names, standalone_module_classes, custom_module_classes)
-=======
-        # TODO: refactor this to a separate function
-        matches = self._find_matches(
-            observed_graph, self.modules, self.patterns, standalone_module_names,
-            standalone_module_classes, custom_module_classes)
-        quants = self._find_quants(observed_graph, self.modules, matches)
-
->>>>>>> 684589e8
         observed_graph = handle_copy_nodes(
             observed_graph, matches, quants, self.qconfig_map,
             self.activation_post_process_map, self.modules)
